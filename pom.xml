<?xml version="1.0" encoding="UTF-8"?>
<project xmlns="http://maven.apache.org/POM/4.0.0"
         xmlns:xsi="http://www.w3.org/2001/XMLSchema-instance"
         xsi:schemaLocation="http://maven.apache.org/POM/4.0.0 http://maven.apache.org/xsd/maven-4.0.0.xsd">
    <modelVersion>4.0.0</modelVersion>

    <groupId>com.mewna.catnip</groupId>
    <artifactId>catnip</artifactId>
    <version>1.2.1</version>

    <properties>
        <project.build.sourceEncoding>UTF-8</project.build.sourceEncoding>
        <delombok.output>${project.basedir}/delombok</delombok.output>

        <lombok.version>1.18.6</lombok.version>
        <vertx.version>3.7.0</vertx.version>
        <vertx-completable-future.version>vertx-completable-future-0.1.2</vertx-completable-future.version>
        <slf4j.version>1.7.26</slf4j.version>
<<<<<<< HEAD
        <commons.lang.version>3.8.1</commons.lang.version>
=======
        <commons.lang.version>3.9</commons.lang.version>
        <guava.version>27.1-jre</guava.version>
>>>>>>> 0d1fa846
        <jsr305.version>3.0.2</jsr305.version>

        <koloboke-compile.version>0.5.1</koloboke-compile.version>
        <koloboke-impl.version>1.0.0</koloboke-impl.version>

        <junit.version>5.4.2</junit.version>
        <mockito.version>2.27.0</mockito.version>
        <logback.version>1.2.3</logback.version>
        <javautil.version>1.34.0</javautil.version>
    </properties>

    <repositories>
        <repository>
            <id>jitpack.io</id>
            <url>https://jitpack.io</url>
        </repository>
    </repositories>

    <dependencyManagement>
        <dependencies>
            <dependency>
                <groupId>org.junit</groupId>
                <artifactId>junit-bom</artifactId>
                <version>${junit.version}</version>
                <type>pom</type>
                <scope>import</scope>
            </dependency>
        </dependencies>
    </dependencyManagement>

    <dependencies>
        <!-- Lombok -->
        <dependency>
            <groupId>org.projectlombok</groupId>
            <artifactId>lombok</artifactId>
            <version>${lombok.version}</version>
            <scope>provided</scope>
        </dependency>

        <!-- Vert.x -->
        <dependency>
            <groupId>io.vertx</groupId>
            <artifactId>vertx-core</artifactId>
            <version>${vertx.version}</version>
        </dependency>
        <dependency>
            <groupId>io.vertx</groupId>
            <artifactId>vertx-rx-java2</artifactId>
            <version>${vertx.version}</version>
        </dependency>

        <!-- slf4j -->
        <dependency>
            <groupId>org.slf4j</groupId>
            <artifactId>slf4j-api</artifactId>
            <version>${slf4j.version}</version>
        </dependency>

        <!-- Commons lang -->
        <dependency>
            <groupId>org.apache.commons</groupId>
            <artifactId>commons-lang3</artifactId>
            <version>${commons.lang.version}</version>
        </dependency>

        <!-- JSR 305 -->
        <dependency>
            <groupId>com.google.code.findbugs</groupId>
            <artifactId>jsr305</artifactId>
            <version>${jsr305.version}</version>
        </dependency>

        <!-- Collections -->
        <!-- lombok is retarded and doesn't work if this annotation processor is present
             on j11
        <dependency>
            <groupId>com.koloboke</groupId>
            <artifactId>koloboke-compile</artifactId>
            <version>${koloboke-compile.version}</version>
            <scope>provided</scope>
        </dependency>
        -->
        <dependency>
            <groupId>com.koloboke</groupId>
            <artifactId>koloboke-impl-common-jdk8</artifactId>
            <version>${koloboke-impl.version}</version>
        </dependency>

        <!-- JUnit Jupiter -->
        <dependency>
            <groupId>org.junit.jupiter</groupId>
            <artifactId>junit-jupiter-api</artifactId>
            <scope>test</scope>
        </dependency>
        <dependency>
            <groupId>org.junit.jupiter</groupId>
            <artifactId>junit-jupiter-engine</artifactId>
            <scope>test</scope>
        </dependency>

        <dependency>
            <groupId>org.mockito</groupId>
            <artifactId>mockito-core</artifactId>
            <version>${mockito.version}</version>
            <scope>test</scope>
        </dependency>

        <dependency>
            <groupId>ch.qos.logback</groupId>
            <artifactId>logback-classic</artifactId>
            <version>${logback.version}</version>
            <scope>test</scope>
        </dependency>

        <!-- Deep/recursive field by field comparing ignoring any equals() methods -->
        <dependency>
            <groupId>com.cedarsoftware</groupId>
            <artifactId>java-util</artifactId>
            <version>${javautil.version}</version>
            <scope>test</scope>
        </dependency>
    </dependencies>

    <build>
        <plugins>
            <plugin>
                <artifactId>maven-compiler-plugin</artifactId>
                <configuration>
                    <source>11</source>
                    <target>11</target>
                </configuration>
                <version>3.8.0</version>
            </plugin>

            <plugin>
                <artifactId>maven-clean-plugin</artifactId>
                <version>3.1.0</version>
                <configuration>
                    <filesets>
                        <fileset>
                            <directory>delombok/</directory>
                            <followSymlinks>false</followSymlinks>
                        </fileset>
                    </filesets>
                </configuration>
            </plugin>

            <plugin>
                <groupId>org.codehaus.mojo</groupId>
                <artifactId>templating-maven-plugin</artifactId>
                <version>1.0.0</version>
                <executions>
                    <execution>
                        <id>filter-src</id>
                        <goals>
                            <goal>filter-sources</goal>
                        </goals>
                    </execution>
                </executions>
            </plugin>

            <plugin>
                <groupId>org.projectlombok</groupId>
                <artifactId>lombok-maven-plugin</artifactId>
                <version>${lombok.version}.0</version>
                <configuration>
                    <sourceDirectory>${project.basedir}/src/main/java</sourceDirectory>
                    <outputDirectory>${delombok.output}</outputDirectory>
                    <addOutputDirectory>false</addOutputDirectory>
                </configuration>
                <executions>
                    <execution>
                        <phase>generate-sources</phase>
                        <goals>
                            <goal>delombok</goal>
                        </goals>
                    </execution>
                </executions>
            </plugin>

            <plugin>
                <artifactId>maven-resources-plugin</artifactId>
                <version>3.1.0</version>
                <executions>
                    <execution>
                        <id>copy-resources</id>
                        <phase>generate-sources</phase>
                        <goals>
                            <goal>copy-resources</goal>
                        </goals>
                        <configuration>
                            <outputDirectory>${project.basedir}/delombok/com/mewna/catnip/util</outputDirectory>
                            <resources>
                                <resource>
                                    <directory>
                                        ${project.basedir}/src/main/java-templates/com/mewna/catnip/util
                                    </directory>
                                    <filtering>true</filtering>
                                </resource>
                            </resources>
                        </configuration>
                    </execution>
                </executions>
            </plugin>

            <plugin>
                <groupId>org.apache.maven.plugins</groupId>
                <artifactId>maven-javadoc-plugin</artifactId>
                <version>3.1.0</version>
                <configuration>
                    <sourcepath>${delombok.output}</sourcepath>
                    <!--
                    Force javadoc to ignore things like "unknown tag: implNote"
                    and "no @param for <C>"
                    -->
                    <additionalOptions>-Xdoclint:none</additionalOptions>
                    <!-- Solve it being unable to find $JAVA_HOME for me -->
                    <javadocExecutable>${java.home}/bin/javadoc</javadocExecutable>
                </configuration>
                <executions>
                    <execution>
                        <id>attach-javadocs</id>
                        <goals>
                            <goal>jar</goal>
                        </goals>
                    </execution>
                </executions>
            </plugin>

            <plugin>
                <groupId>org.apache.maven.plugins</groupId>
                <artifactId>maven-source-plugin</artifactId>
                <version>3.0.1</version>
                <executions>
                    <execution>
                        <id>attach-sources</id>
                        <goals>
                            <goal>jar</goal>
                        </goals>
                    </execution>
                </executions>
            </plugin>

            <plugin>
                <groupId>org.apache.maven.plugins</groupId>
                <artifactId>maven-surefire-plugin</artifactId>
                <version>2.22.1</version>
            </plugin>
        </plugins>
    </build>
</project><|MERGE_RESOLUTION|>--- conflicted
+++ resolved
@@ -16,12 +16,7 @@
         <vertx.version>3.7.0</vertx.version>
         <vertx-completable-future.version>vertx-completable-future-0.1.2</vertx-completable-future.version>
         <slf4j.version>1.7.26</slf4j.version>
-<<<<<<< HEAD
-        <commons.lang.version>3.8.1</commons.lang.version>
-=======
         <commons.lang.version>3.9</commons.lang.version>
-        <guava.version>27.1-jre</guava.version>
->>>>>>> 0d1fa846
         <jsr305.version>3.0.2</jsr305.version>
 
         <koloboke-compile.version>0.5.1</koloboke-compile.version>
