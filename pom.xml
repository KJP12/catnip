<?xml version="1.0" encoding="UTF-8"?>
<project xmlns="http://maven.apache.org/POM/4.0.0"
         xmlns:xsi="http://www.w3.org/2001/XMLSchema-instance"
         xsi:schemaLocation="http://maven.apache.org/POM/4.0.0 http://maven.apache.org/xsd/maven-4.0.0.xsd">
    <modelVersion>4.0.0</modelVersion>

    <groupId>com.mewna.catnip</groupId>
    <artifactId>catnip</artifactId>
<<<<<<< HEAD
    <version>2.0.0</version>
=======
    <version>1.3.2</version>
>>>>>>> 3ba7d143

    <properties>
        <project.build.sourceEncoding>UTF-8</project.build.sourceEncoding>
        <delombok.output>${project.basedir}/delombok</delombok.output>

        <lombok.version>1.18.6</lombok.version>
        <vertx.version>3.7.1</vertx.version>
        <vertx-completable-future.version>vertx-completable-future-0.1.2</vertx-completable-future.version>
        <slf4j.version>1.7.26</slf4j.version>
        <commons.lang.version>3.9</commons.lang.version>
<<<<<<< HEAD
=======
        <guava.version>28.0-jre</guava.version>
>>>>>>> 3ba7d143
        <jsr305.version>3.0.2</jsr305.version>

        <koloboke-compile.version>0.5.1</koloboke-compile.version>
        <koloboke-impl.version>1.0.0</koloboke-impl.version>

        <junit.version>5.4.2</junit.version>
        <mockito.version>2.28.2</mockito.version>
        <logback.version>1.2.3</logback.version>
        <javautil.version>1.34.0</javautil.version>
    </properties>

    <repositories>
        <repository>
            <id>jitpack.io</id>
            <url>https://jitpack.io</url>
        </repository>
    </repositories>

    <dependencyManagement>
        <dependencies>
            <dependency>
                <groupId>org.junit</groupId>
                <artifactId>junit-bom</artifactId>
                <version>${junit.version}</version>
                <type>pom</type>
                <scope>import</scope>
            </dependency>
        </dependencies>
    </dependencyManagement>

    <dependencies>
        <!-- Lombok -->
        <dependency>
            <groupId>org.projectlombok</groupId>
            <artifactId>lombok</artifactId>
            <version>${lombok.version}</version>
            <scope>provided</scope>
        </dependency>

        <!-- Vert.x -->
        <dependency>
            <groupId>io.vertx</groupId>
            <artifactId>vertx-core</artifactId>
            <version>${vertx.version}</version>
        </dependency>
        <dependency>
            <groupId>io.vertx</groupId>
            <artifactId>vertx-rx-java2</artifactId>
            <version>${vertx.version}</version>
        </dependency>

        <!-- slf4j -->
        <dependency>
            <groupId>org.slf4j</groupId>
            <artifactId>slf4j-api</artifactId>
            <version>${slf4j.version}</version>
        </dependency>

        <!-- Commons lang -->
        <dependency>
            <groupId>org.apache.commons</groupId>
            <artifactId>commons-lang3</artifactId>
            <version>${commons.lang.version}</version>
        </dependency>

        <!-- JSR 305 -->
        <dependency>
            <groupId>com.google.code.findbugs</groupId>
            <artifactId>jsr305</artifactId>
            <version>${jsr305.version}</version>
        </dependency>

        <!-- Collections -->
        <!-- lombok is retarded and doesn't work if this annotation processor is present
             on j11
        <dependency>
            <groupId>com.koloboke</groupId>
            <artifactId>koloboke-compile</artifactId>
            <version>${koloboke-compile.version}</version>
            <scope>provided</scope>
        </dependency>
        -->
        <dependency>
            <groupId>com.koloboke</groupId>
            <artifactId>koloboke-impl-common-jdk8</artifactId>
            <version>${koloboke-impl.version}</version>
        </dependency>

        <!-- JUnit Jupiter -->
        <dependency>
            <groupId>org.junit.jupiter</groupId>
            <artifactId>junit-jupiter-api</artifactId>
            <scope>test</scope>
        </dependency>
        <dependency>
            <groupId>org.junit.jupiter</groupId>
            <artifactId>junit-jupiter-engine</artifactId>
            <scope>test</scope>
        </dependency>

        <dependency>
            <groupId>org.mockito</groupId>
            <artifactId>mockito-core</artifactId>
            <version>${mockito.version}</version>
            <scope>test</scope>
        </dependency>

        <dependency>
            <groupId>ch.qos.logback</groupId>
            <artifactId>logback-classic</artifactId>
            <version>${logback.version}</version>
            <scope>test</scope>
        </dependency>

        <!-- Deep/recursive field by field comparing ignoring any equals() methods -->
        <dependency>
            <groupId>com.cedarsoftware</groupId>
            <artifactId>java-util</artifactId>
            <version>${javautil.version}</version>
            <scope>test</scope>
        </dependency>
    </dependencies>

    <build>
        <plugins>
            <plugin>
                <artifactId>maven-compiler-plugin</artifactId>
                <configuration>
                    <source>11</source>
                    <target>11</target>
                </configuration>
                <version>3.8.1</version>
            </plugin>

            <plugin>
                <artifactId>maven-clean-plugin</artifactId>
                <version>3.1.0</version>
                <configuration>
                    <filesets>
                        <fileset>
                            <directory>delombok/</directory>
                            <followSymlinks>false</followSymlinks>
                        </fileset>
                    </filesets>
                </configuration>
            </plugin>

            <plugin>
                <groupId>org.codehaus.mojo</groupId>
                <artifactId>templating-maven-plugin</artifactId>
                <version>1.0.0</version>
                <executions>
                    <execution>
                        <id>filter-src</id>
                        <goals>
                            <goal>filter-sources</goal>
                        </goals>
                    </execution>
                </executions>
            </plugin>

            <plugin>
                <groupId>org.projectlombok</groupId>
                <artifactId>lombok-maven-plugin</artifactId>
                <version>${lombok.version}.0</version>
                <configuration>
                    <sourceDirectory>${project.basedir}/src/main/java</sourceDirectory>
                    <outputDirectory>${delombok.output}</outputDirectory>
                    <addOutputDirectory>false</addOutputDirectory>
                </configuration>
                <executions>
                    <execution>
                        <phase>generate-sources</phase>
                        <goals>
                            <goal>delombok</goal>
                        </goals>
                    </execution>
                </executions>
            </plugin>

            <plugin>
                <artifactId>maven-resources-plugin</artifactId>
                <version>3.1.0</version>
                <executions>
                    <execution>
                        <id>copy-resources</id>
                        <phase>generate-sources</phase>
                        <goals>
                            <goal>copy-resources</goal>
                        </goals>
                        <configuration>
                            <outputDirectory>${project.basedir}/delombok/com/mewna/catnip/util</outputDirectory>
                            <resources>
                                <resource>
                                    <directory>
                                        ${project.basedir}/src/main/java-templates/com/mewna/catnip/util
                                    </directory>
                                    <filtering>true</filtering>
                                </resource>
                            </resources>
                        </configuration>
                    </execution>
                </executions>
            </plugin>

            <plugin>
                <groupId>org.apache.maven.plugins</groupId>
                <artifactId>maven-javadoc-plugin</artifactId>
                <version>3.1.0</version>
                <configuration>
                    <sourcepath>${delombok.output}</sourcepath>
                    <!--
                    Force javadoc to ignore things like "unknown tag: implNote"
                    and "no @param for <C>"
                    -->
                    <additionalOptions>-Xdoclint:none</additionalOptions>
                    <!-- Solve it being unable to find $JAVA_HOME for me -->
                    <javadocExecutable>${java.home}/bin/javadoc</javadocExecutable>
                </configuration>
                <executions>
                    <execution>
                        <id>attach-javadocs</id>
                        <goals>
                            <goal>jar</goal>
                        </goals>
                    </execution>
                </executions>
            </plugin>

            <plugin>
                <groupId>org.apache.maven.plugins</groupId>
                <artifactId>maven-source-plugin</artifactId>
                <version>3.0.1</version>
                <executions>
                    <execution>
                        <id>attach-sources</id>
                        <goals>
                            <goal>jar</goal>
                        </goals>
                    </execution>
                </executions>
            </plugin>

            <plugin>
                <groupId>org.apache.maven.plugins</groupId>
                <artifactId>maven-surefire-plugin</artifactId>
                <version>2.22.2</version>
            </plugin>
        </plugins>
    </build>
</project><|MERGE_RESOLUTION|>--- conflicted
+++ resolved
@@ -6,11 +6,7 @@
 
     <groupId>com.mewna.catnip</groupId>
     <artifactId>catnip</artifactId>
-<<<<<<< HEAD
     <version>2.0.0</version>
-=======
-    <version>1.3.2</version>
->>>>>>> 3ba7d143
 
     <properties>
         <project.build.sourceEncoding>UTF-8</project.build.sourceEncoding>
@@ -21,10 +17,6 @@
         <vertx-completable-future.version>vertx-completable-future-0.1.2</vertx-completable-future.version>
         <slf4j.version>1.7.26</slf4j.version>
         <commons.lang.version>3.9</commons.lang.version>
-<<<<<<< HEAD
-=======
-        <guava.version>28.0-jre</guava.version>
->>>>>>> 3ba7d143
         <jsr305.version>3.0.2</jsr305.version>
 
         <koloboke-compile.version>0.5.1</koloboke-compile.version>
