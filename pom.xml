<?xml version="1.0" encoding="UTF-8"?>
<project xmlns="http://maven.apache.org/POM/4.0.0"
         xmlns:xsi="http://www.w3.org/2001/XMLSchema-instance"
         xsi:schemaLocation="http://maven.apache.org/POM/4.0.0 http://maven.apache.org/xsd/maven-4.0.0.xsd">
    <modelVersion>4.0.0</modelVersion>

    <groupId>com.mewna.catnip</groupId>
    <artifactId>catnip</artifactId>
    <version>1.2.0</version>

    <properties>
        <project.build.sourceEncoding>UTF-8</project.build.sourceEncoding>

        <lombok.version>1.18.6</lombok.version>
        <vertx.version>3.7.0</vertx.version>
        <vertx-completable-future.version>vertx-completable-future-0.1.2</vertx-completable-future.version>
        <slf4j.version>1.7.26</slf4j.version>
        <commons.lang.version>3.8.1</commons.lang.version>
        <guava.version>27.1-jre</guava.version>
        <jsr305.version>3.0.2</jsr305.version>

        <koloboke-compile.version>0.5.1</koloboke-compile.version>
        <koloboke-impl.version>1.0.0</koloboke-impl.version>

        <junit.version>5.4.1</junit.version>
        <mockito.version>2.25.1</mockito.version>
        <logback.version>1.2.3</logback.version>
        <javautil.version>1.34.0</javautil.version>
    </properties>

    <repositories>
        <repository>
            <id>jitpack.io</id>
            <url>https://jitpack.io</url>
        </repository>
    </repositories>

    <dependencyManagement>
        <dependencies>
            <dependency>
                <groupId>org.junit</groupId>
                <artifactId>junit-bom</artifactId>
                <version>${junit.version}</version>
                <type>pom</type>
                <scope>import</scope>
            </dependency>
        </dependencies>
    </dependencyManagement>

    <dependencies>
        <!-- Lombok -->
        <dependency>
            <groupId>org.projectlombok</groupId>
            <artifactId>lombok</artifactId>
            <version>${lombok.version}</version>
            <scope>provided</scope>
        </dependency>

        <!-- Vert.x -->
        <dependency>
            <groupId>io.vertx</groupId>
            <artifactId>vertx-core</artifactId>
            <version>${vertx.version}</version>
        </dependency>
<<<<<<< HEAD
=======

        <!--
        vert.x is retarded for multipart, so we use this instead
        :sob:
        someday we can remove this :(
        -->
        <dependency>
            <groupId>com.squareup.okhttp3</groupId>
            <artifactId>okhttp</artifactId>
            <version>3.14.0</version>
        </dependency>

>>>>>>> 7f3e2230
        <!-- slf4j -->
        <dependency>
            <groupId>org.slf4j</groupId>
            <artifactId>slf4j-api</artifactId>
            <version>${slf4j.version}</version>
        </dependency>

        <!-- Commons lang -->
        <dependency>
            <groupId>org.apache.commons</groupId>
            <artifactId>commons-lang3</artifactId>
            <version>${commons.lang.version}</version>
        </dependency>

        <!-- Guava -->
        <dependency>
            <groupId>com.google.guava</groupId>
            <artifactId>guava</artifactId>
            <version>${guava.version}</version>
        </dependency>

        <!-- JSR 305 -->
        <dependency>
            <groupId>com.google.code.findbugs</groupId>
            <artifactId>jsr305</artifactId>
            <version>${jsr305.version}</version>
        </dependency>

        <!-- Collections -->
        <!-- lombok is retarded and doesn't work if this annotation processor is present
             on j11
        <dependency>
            <groupId>com.koloboke</groupId>
            <artifactId>koloboke-compile</artifactId>
            <version>${koloboke-compile.version}</version>
            <scope>provided</scope>
        </dependency>
        -->
        <dependency>
            <groupId>com.koloboke</groupId>
            <artifactId>koloboke-impl-common-jdk8</artifactId>
            <version>${koloboke-impl.version}</version>
        </dependency>

        <!-- JUnit Jupiter -->
        <dependency>
            <groupId>org.junit.jupiter</groupId>
            <artifactId>junit-jupiter-api</artifactId>
            <scope>test</scope>
        </dependency>
        <dependency>
            <groupId>org.junit.jupiter</groupId>
            <artifactId>junit-jupiter-engine</artifactId>
            <scope>test</scope>
        </dependency>

        <dependency>
            <groupId>org.mockito</groupId>
            <artifactId>mockito-core</artifactId>
            <version>${mockito.version}</version>
            <scope>test</scope>
        </dependency>

        <dependency>
            <groupId>ch.qos.logback</groupId>
            <artifactId>logback-classic</artifactId>
            <version>${logback.version}</version>
            <scope>test</scope>
        </dependency>

        <!-- Deep/recursive field by field comparing ignoring any equals() methods -->
        <dependency>
            <groupId>com.cedarsoftware</groupId>
            <artifactId>java-util</artifactId>
            <version>${javautil.version}</version>
            <scope>test</scope>
        </dependency>
    </dependencies>

    <build>
        <plugins>
            <plugin>
                <artifactId>maven-compiler-plugin</artifactId>
                <configuration>
                    <source>11</source>
                    <target>11</target>
                </configuration>
                <version>3.8.0</version>
            </plugin>

            <plugin>
                <groupId>org.codehaus.mojo</groupId>
                <artifactId>templating-maven-plugin</artifactId>
                <version>1.0.0</version>
                <executions>
                    <execution>
                        <id>filter-src</id>
                        <goals>
                            <goal>filter-sources</goal>
                        </goals>
                    </execution>
                </executions>
            </plugin>


            <plugin>
                <groupId>org.apache.maven.plugins</groupId>
                <artifactId>maven-javadoc-plugin</artifactId>
                <version>3.1.0</version>
                <configuration>
                    <!-- Force javadoc to ignore issues with lombok being a potato -->
                    <additionalOptions>-Xdoclint:none</additionalOptions>
                    <!-- Solve it being unable to find $JAVA_HOME for me -->
                    <javadocExecutable>${java.home}/bin/javadoc</javadocExecutable>
                </configuration>
                <executions>
                    <execution>
                        <id>attach-javadocs</id>
                        <goals>
                            <goal>jar</goal>
                        </goals>
                    </execution>
                </executions>
            </plugin>

            <plugin>
                <groupId>org.apache.maven.plugins</groupId>
                <artifactId>maven-source-plugin</artifactId>
                <version>3.0.1</version>
                <executions>
                    <execution>
                        <id>attach-sources</id>
                        <goals>
                            <goal>jar</goal>
                        </goals>
                    </execution>
                </executions>
            </plugin>

            <plugin>
                <groupId>org.apache.maven.plugins</groupId>
                <artifactId>maven-surefire-plugin</artifactId>
                <version>2.22.1</version>
            </plugin>
        </plugins>
    </build>
</project><|MERGE_RESOLUTION|>--- conflicted
+++ resolved
@@ -62,21 +62,6 @@
             <artifactId>vertx-core</artifactId>
             <version>${vertx.version}</version>
         </dependency>
-<<<<<<< HEAD
-=======
-
-        <!--
-        vert.x is retarded for multipart, so we use this instead
-        :sob:
-        someday we can remove this :(
-        -->
-        <dependency>
-            <groupId>com.squareup.okhttp3</groupId>
-            <artifactId>okhttp</artifactId>
-            <version>3.14.0</version>
-        </dependency>
-
->>>>>>> 7f3e2230
         <!-- slf4j -->
         <dependency>
             <groupId>org.slf4j</groupId>
