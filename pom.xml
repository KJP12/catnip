<?xml version="1.0" encoding="UTF-8"?>
<project xmlns="http://maven.apache.org/POM/4.0.0"
         xmlns:xsi="http://www.w3.org/2001/XMLSchema-instance"
         xsi:schemaLocation="http://maven.apache.org/POM/4.0.0 http://maven.apache.org/xsd/maven-4.0.0.xsd">
    <modelVersion>4.0.0</modelVersion>

    <groupId>com.mewna.catnip</groupId>
    <artifactId>catnip</artifactId>
    <version>2.0.0</version>

    <properties>
        <project.build.sourceEncoding>UTF-8</project.build.sourceEncoding>
        <delombok.output>${project.basedir}/delombok</delombok.output>

<<<<<<< HEAD
        <lombok.version>1.18.10</lombok.version>
        <rxjava.version>2.2.16</rxjava.version>
        <slf4j.version>1.7.28</slf4j.version>
        <commons.lang.version>3.9</commons.lang.version>
=======
        <lombok.version>1.18.6</lombok.version>
        <vertx.version>3.8.0</vertx.version>
        <vertx-completable-future.version>vertx-completable-future-0.1.2</vertx-completable-future.version>
        <slf4j.version>1.7.30</slf4j.version>
        <commons.lang.version>3.9</commons.lang.version>
        <guava.version>28.2-jre</guava.version>
>>>>>>> d36e33fb
        <jsr305.version>3.0.2</jsr305.version>

        <koloboke-compile.version>0.5.1</koloboke-compile.version>
        <koloboke-impl.version>1.0.0</koloboke-impl.version>

        <junit.version>5.5.2</junit.version>
        <mockito.version>3.2.4</mockito.version>
        <logback.version>1.2.3</logback.version>
        <javautil.version>1.34.0</javautil.version>
    </properties>

    <repositories>
        <repository>
            <id>jitpack.io</id>
            <url>https://jitpack.io</url>
        </repository>
    </repositories>

    <dependencyManagement>
        <dependencies>
            <dependency>
                <groupId>org.junit</groupId>
                <artifactId>junit-bom</artifactId>
                <version>${junit.version}</version>
                <type>pom</type>
                <scope>import</scope>
            </dependency>
        </dependencies>
    </dependencyManagement>

    <dependencies>
        <!-- Lombok -->
        <dependency>
            <groupId>org.projectlombok</groupId>
            <artifactId>lombok</artifactId>
            <version>${lombok.version}</version>
            <scope>provided</scope>
        </dependency>

        <!-- Rxjava2 -->
        <dependency>
            <groupId>io.reactivex.rxjava2</groupId>
            <artifactId>rxjava</artifactId>
            <version>${rxjava.version}</version>
        </dependency>

        <!-- slf4j -->
        <dependency>
            <groupId>org.slf4j</groupId>
            <artifactId>slf4j-api</artifactId>
            <version>${slf4j.version}</version>
        </dependency>

        <!-- Commons lang -->
        <dependency>
            <groupId>org.apache.commons</groupId>
            <artifactId>commons-lang3</artifactId>
            <version>${commons.lang.version}</version>
        </dependency>

        <!-- JSR 305 -->
        <dependency>
            <groupId>com.google.code.findbugs</groupId>
            <artifactId>jsr305</artifactId>
            <version>${jsr305.version}</version>
        </dependency>

        <!-- nanojson -->
        <dependency>
            <groupId>com.grack</groupId>
            <artifactId>nanojson</artifactId>
            <version>1.3</version>
        </dependency>

        <!-- Collections -->
        <dependency>
            <groupId>com.koloboke</groupId>
            <artifactId>koloboke-impl-common-jdk8</artifactId>
            <version>${koloboke-impl.version}</version>
        </dependency>

        <!-- JUnit Jupiter -->
        <dependency>
            <groupId>org.junit.jupiter</groupId>
            <artifactId>junit-jupiter-api</artifactId>
            <scope>test</scope>
        </dependency>
        <dependency>
            <groupId>org.junit.jupiter</groupId>
            <artifactId>junit-jupiter-engine</artifactId>
            <scope>test</scope>
        </dependency>

        <dependency>
            <groupId>org.mockito</groupId>
            <artifactId>mockito-core</artifactId>
            <version>${mockito.version}</version>
            <scope>test</scope>
        </dependency>

        <dependency>
            <groupId>ch.qos.logback</groupId>
            <artifactId>logback-classic</artifactId>
            <version>${logback.version}</version>
            <scope>test</scope>
        </dependency>

        <!-- Deep/recursive field by field comparing ignoring any equals() methods -->
        <dependency>
            <groupId>com.cedarsoftware</groupId>
            <artifactId>java-util</artifactId>
            <version>${javautil.version}</version>
            <scope>test</scope>
        </dependency>
    </dependencies>

    <build>
        <plugins>
            <plugin>
                <artifactId>maven-compiler-plugin</artifactId>
                <configuration>
                    <source>11</source>
                    <target>11</target>
                </configuration>
                <version>3.8.1</version>
            </plugin>

            <plugin>
                <artifactId>maven-clean-plugin</artifactId>
                <version>3.1.0</version>
                <configuration>
                    <filesets>
                        <fileset>
                            <directory>delombok/</directory>
                            <followSymlinks>false</followSymlinks>
                        </fileset>
                    </filesets>
                </configuration>
            </plugin>

            <plugin>
                <groupId>org.codehaus.mojo</groupId>
                <artifactId>templating-maven-plugin</artifactId>
                <version>1.0.0</version>
                <executions>
                    <execution>
                        <id>filter-src</id>
                        <goals>
                            <goal>filter-sources</goal>
                        </goals>
                    </execution>
                </executions>
            </plugin>

            <plugin>
                <groupId>org.projectlombok</groupId>
                <artifactId>lombok-maven-plugin</artifactId>
                <version>${lombok.version}.0</version>
                <configuration>
                    <sourceDirectory>${project.basedir}/src/main/java</sourceDirectory>
                    <outputDirectory>${delombok.output}</outputDirectory>
                    <addOutputDirectory>false</addOutputDirectory>
                </configuration>
                <executions>
                    <execution>
                        <phase>generate-sources</phase>
                        <goals>
                            <goal>delombok</goal>
                        </goals>
                    </execution>
                </executions>
            </plugin>

            <plugin>
                <groupId>org.apache.maven.plugins</groupId>
                <artifactId>maven-javadoc-plugin</artifactId>
                <version>3.1.1</version>
                <configuration>
                    <sourcepath>${delombok.output}</sourcepath>
                    <!--
                    Force javadoc to ignore things like "unknown tag: implNote"
                    and "no @param for <C>"
                    -->
                    <additionalOptions>-Xdoclint:none</additionalOptions>
                    <!-- Solve it being unable to find $JAVA_HOME for me -->
                    <javadocExecutable>${java.home}/bin/javadoc</javadocExecutable>
                </configuration>
                <executions>
                    <execution>
                        <id>attach-javadocs</id>
                        <goals>
                            <goal>jar</goal>
                        </goals>
                    </execution>
                </executions>
            </plugin>

            <plugin>
                <artifactId>maven-resources-plugin</artifactId>
                <version>3.1.0</version>
                <executions>
                    <execution>
                        <id>copy-resources</id>
                        <phase>generate-sources</phase>
                        <goals>
                            <goal>copy-resources</goal>
                        </goals>
                        <configuration>
                            <outputDirectory>${project.basedir}/delombok/com/mewna/catnip/util</outputDirectory>
                            <resources>
                                <resource>
                                    <directory>
                                        ${project.basedir}/src/main/java-templates/com/mewna/catnip/util
                                    </directory>
                                    <filtering>true</filtering>
                                </resource>
                            </resources>
                        </configuration>
                    </execution>
                </executions>
            </plugin>

            <plugin>
                <groupId>org.apache.maven.plugins</groupId>
                <artifactId>maven-source-plugin</artifactId>
                <version>3.0.1</version>
                <executions>
                    <execution>
                        <id>attach-sources</id>
                        <goals>
                            <goal>jar</goal>
                        </goals>
                    </execution>
                </executions>
            </plugin>

            <plugin>
                <groupId>org.apache.maven.plugins</groupId>
                <artifactId>maven-surefire-plugin</artifactId>
                <version>2.22.2</version>
            </plugin>
        </plugins>
    </build>
</project><|MERGE_RESOLUTION|>--- conflicted
+++ resolved
@@ -12,19 +12,10 @@
         <project.build.sourceEncoding>UTF-8</project.build.sourceEncoding>
         <delombok.output>${project.basedir}/delombok</delombok.output>
 
-<<<<<<< HEAD
         <lombok.version>1.18.10</lombok.version>
         <rxjava.version>2.2.16</rxjava.version>
-        <slf4j.version>1.7.28</slf4j.version>
-        <commons.lang.version>3.9</commons.lang.version>
-=======
-        <lombok.version>1.18.6</lombok.version>
-        <vertx.version>3.8.0</vertx.version>
-        <vertx-completable-future.version>vertx-completable-future-0.1.2</vertx-completable-future.version>
         <slf4j.version>1.7.30</slf4j.version>
         <commons.lang.version>3.9</commons.lang.version>
-        <guava.version>28.2-jre</guava.version>
->>>>>>> d36e33fb
         <jsr305.version>3.0.2</jsr305.version>
 
         <koloboke-compile.version>0.5.1</koloboke-compile.version>
