--- conflicted
+++ resolved
@@ -12,13 +12,8 @@
         <project.build.sourceEncoding>UTF-8</project.build.sourceEncoding>
         <delombok.output>${project.basedir}/delombok</delombok.output>
 
-<<<<<<< HEAD
         <lombok.version>1.18.12</lombok.version>
-        <rxjava.version>3.0.5</rxjava.version>
-=======
-        <lombok.version>1.18.10</lombok.version>
         <rxjava.version>3.0.6</rxjava.version>
->>>>>>> 50b0340e
         <slf4j.version>1.7.30</slf4j.version>
         <commons.lang.version>3.11</commons.lang.version>
         <jsr305.version>3.0.2</jsr305.version>
