--- conflicted
+++ resolved
@@ -36,6 +36,9 @@
 import javax.annotation.Nonnull;
 import javax.annotation.Nullable;
 import java.util.concurrent.*;
+import java.util.function.BiConsumer;
+import java.util.function.BiFunction;
+import java.util.function.Consumer;
 import java.util.function.Function;
 
 @SuppressWarnings("WeakerAccess")
@@ -65,8 +68,6 @@
         });
     }
     
-<<<<<<< HEAD
-=======
     public static <T> SafeVertxCompletableFuture<T> completedFuture(@Nonnull final Catnip catnip,
                                                                     @Nonnull final Context context,
                                                                     @Nullable final T value) {
@@ -145,7 +146,6 @@
         return from(catnip, context, all);
     }
     
->>>>>>> 5fb83dac
     public SafeVertxCompletableFuture<T> withContext() {
         final Context context = Vertx.currentContext();
         return withContext(context);
@@ -167,29 +167,194 @@
         return context;
     }
     
-    @Override
-    public Executor defaultExecutor() {
-        return executor;
+    // ============= Composite Future implementation =============
+    
+    @Override
+    public <U> SafeVertxCompletableFuture<U> thenApply(final Function<? super T, ? extends U> fn) {
+        return new SafeVertxCompletableFuture<>(catnip, context, super.thenApply(fn));
+    }
+    
+    @Override
+    public <U> SafeVertxCompletableFuture<U> thenApplyAsync(final Function<? super T, ? extends U> fn, final Executor executor) {
+        return new SafeVertxCompletableFuture<>(catnip, context, super.thenApplyAsync(fn, executor));
+    }
+    
+    @Override
+    public SafeVertxCompletableFuture<Void> thenAcceptAsync(final Consumer<? super T> action, final Executor executor) {
+        return new SafeVertxCompletableFuture<>(catnip, context, super.thenAcceptAsync(action, executor));
+    }
+    
+    @Override
+    public SafeVertxCompletableFuture<Void> thenRun(final Runnable action) {
+        return new SafeVertxCompletableFuture<>(catnip, context, super.thenRun(action));
+    }
+    
+    @Override
+    public SafeVertxCompletableFuture<Void> thenRunAsync(final Runnable action, final Executor executor) {
+        return new SafeVertxCompletableFuture<>(catnip, context, super.thenRunAsync(action, executor));
+    }
+    
+    @Override
+    public <U, V> SafeVertxCompletableFuture<V> thenCombine(final CompletionStage<? extends U> other, final BiFunction<? super T, ? super U, ? extends V> fn) {
+        return new SafeVertxCompletableFuture<>(catnip, context, super.thenCombine(other, fn));
+    }
+    
+    @Override
+    public <U> SafeVertxCompletableFuture<Void> thenAcceptBoth(final CompletionStage<? extends U> other, final BiConsumer<? super T, ? super U> action) {
+        return new SafeVertxCompletableFuture<>(catnip, context, super.thenAcceptBoth(other, action));
+    }
+    
+    @Override
+    public <U> SafeVertxCompletableFuture<Void> thenAcceptBothAsync(final CompletionStage<? extends U> other, final BiConsumer<? super T, ? super U> action, final Executor executor) {
+        return new SafeVertxCompletableFuture<>(catnip, context, super.thenAcceptBothAsync(other, action, executor));
+    }
+    
+    @Override
+    public SafeVertxCompletableFuture<Void> runAfterBoth(final CompletionStage<?> other, final Runnable action) {
+        return new SafeVertxCompletableFuture<>(catnip, context, super.runAfterBoth(other, action));
+    }
+    
+    @Override
+    public SafeVertxCompletableFuture<Void> runAfterBothAsync(final CompletionStage<?> other, final Runnable action, final Executor executor) {
+        return new SafeVertxCompletableFuture<>(catnip, context, super.runAfterBothAsync(other, action, executor));
+    }
+    
+    @Override
+    public <U> SafeVertxCompletableFuture<U> applyToEither(final CompletionStage<? extends T> other, final Function<? super T, U> fn) {
+        return new SafeVertxCompletableFuture<>(catnip, context, super.applyToEither(other, fn));
+    }
+    
+    @Override
+    public <U> SafeVertxCompletableFuture<U> applyToEitherAsync(final CompletionStage<? extends T> other, final Function<? super T, U> fn, final Executor executor) {
+        return new SafeVertxCompletableFuture<>(catnip, context, super.applyToEitherAsync(other, fn, executor));
+    }
+    
+    @Override
+    public SafeVertxCompletableFuture<Void> acceptEither(final CompletionStage<? extends T> other, final Consumer<? super T> action) {
+        return new SafeVertxCompletableFuture<>(catnip, context, super.acceptEither(other, action));
+    }
+    
+    @Override
+    public SafeVertxCompletableFuture<Void> acceptEitherAsync(final CompletionStage<? extends T> other, final Consumer<? super T> action, final Executor executor) {
+        return new SafeVertxCompletableFuture<>(catnip, context, super.acceptEitherAsync(other, action, executor));
+    }
+    
+    @Override
+    public SafeVertxCompletableFuture<Void> runAfterEither(final CompletionStage<?> other, final Runnable action) {
+        return new SafeVertxCompletableFuture<>(catnip, context, super.runAfterEither(other, action));
+    }
+    
+    @Override
+    public SafeVertxCompletableFuture<Void> runAfterEitherAsync(final CompletionStage<?> other, final Runnable action, final Executor executor) {
+        return new SafeVertxCompletableFuture<>(catnip, context, super.runAfterEitherAsync(other, action, executor));
+    }
+    
+    @Override
+    public <U> SafeVertxCompletableFuture<U> thenCompose(final Function<? super T, ? extends CompletionStage<U>> fn) {
+        return new SafeVertxCompletableFuture<>(catnip, context, super.thenCompose(fn));
+    }
+    
+    @Override
+    public SafeVertxCompletableFuture<T> whenComplete(final BiConsumer<? super T, ? super Throwable> action) {
+        return new SafeVertxCompletableFuture<>(catnip, context, super.whenComplete(action));
+    }
+    
+    @Override
+    public SafeVertxCompletableFuture<T> whenCompleteAsync(final BiConsumer<? super T, ? super Throwable> action, final Executor executor) {
+        return new SafeVertxCompletableFuture<>(catnip, context, super.whenCompleteAsync(action, executor));
+    }
+    
+    @Override
+    public <U> SafeVertxCompletableFuture<U> handle(final BiFunction<? super T, Throwable, ? extends U> fn) {
+        return new SafeVertxCompletableFuture<>(catnip, context, super.handle(fn));
+    }
+    
+    @Override
+    public <U> SafeVertxCompletableFuture<U> handleAsync(final BiFunction<? super T, Throwable, ? extends U> fn, final Executor executor) {
+        return new SafeVertxCompletableFuture<>(catnip, context, super.handleAsync(fn, executor));
+    }
+    
+    @Override
+    public <U> SafeVertxCompletableFuture<U> thenApplyAsync(final Function<? super T, ? extends U> fn) {
+        return new SafeVertxCompletableFuture<>(catnip, context, super.thenApplyAsync(fn, executor));
+    }
+    
+    @Override
+    public SafeVertxCompletableFuture<Void> thenAccept(final Consumer<? super T> action) {
+        return new SafeVertxCompletableFuture<>(catnip, context, super.thenAccept(action));
+    }
+    
+    @Override
+    public SafeVertxCompletableFuture<Void> thenAcceptAsync(final Consumer<? super T> action) {
+        return new SafeVertxCompletableFuture<>(catnip, context, super.thenAcceptAsync(action, executor));
+    }
+    
+    @Override
+    public SafeVertxCompletableFuture<Void> thenRunAsync(final Runnable action) {
+        return new SafeVertxCompletableFuture<>(catnip, context, super.thenRunAsync(action, executor));
+    }
+    
+    @Override
+    public <U, V> SafeVertxCompletableFuture<V> thenCombineAsync(final CompletionStage<? extends U> other,
+                                                                 final BiFunction<? super T, ? super U, ? extends V> fn) {
+        return new SafeVertxCompletableFuture<>(catnip, context, super.thenCombineAsync(other, fn, executor));
+    }
+    
+    @Override
+    public <U> SafeVertxCompletableFuture<Void> thenAcceptBothAsync(final CompletionStage<? extends U> other,
+                                                                    final BiConsumer<? super T, ? super U> action) {
+        return new SafeVertxCompletableFuture<>(catnip, context, super.thenAcceptBothAsync(other, action, executor));
+    }
+    
+    @Override
+    public SafeVertxCompletableFuture<Void> runAfterBothAsync(final CompletionStage<?> other, final Runnable action) {
+        return new SafeVertxCompletableFuture<>(catnip, context, super.runAfterBothAsync(other, action, executor));
+    }
+    
+    @Override
+    public <U> SafeVertxCompletableFuture<U> applyToEitherAsync(final CompletionStage<? extends T> other, final Function<? super T, U> fn) {
+        return new SafeVertxCompletableFuture<>(catnip, context, super.applyToEitherAsync(other, fn, executor));
+    }
+    
+    @Override
+    public SafeVertxCompletableFuture<Void> acceptEitherAsync(final CompletionStage<? extends T> other, final Consumer<? super T> action) {
+        return new SafeVertxCompletableFuture<>(catnip, context, super.acceptEitherAsync(other, action, executor));
+    }
+    
+    @Override
+    public SafeVertxCompletableFuture<Void> runAfterEitherAsync(final CompletionStage<?> other, final Runnable action) {
+        return new SafeVertxCompletableFuture<>(catnip, context, super.runAfterEitherAsync(other, action, executor));
+    }
+    
+    @Override
+    public <U> SafeVertxCompletableFuture<U> thenComposeAsync(final Function<? super T, ? extends CompletionStage<U>> fn) {
+        return new SafeVertxCompletableFuture<>(catnip, context, super.thenComposeAsync(fn, executor));
+    }
+    
+    @Override
+    public <U> SafeVertxCompletableFuture<U> thenComposeAsync(final Function<? super T, ? extends CompletionStage<U>> fn, final Executor executor) {
+        return new SafeVertxCompletableFuture<>(catnip, context, super.thenComposeAsync(fn, executor));
+    }
+    
+    public <U, V> SafeVertxCompletableFuture<V> thenCombineAsync(
+            final CompletionStage<? extends U> other,
+            final BiFunction<? super T, ? super U, ? extends V> fn, final Executor executor) {
+        return new SafeVertxCompletableFuture<>(catnip, context, super.thenCombineAsync(other, fn, executor));
+    }
+    
+    @Override
+    public SafeVertxCompletableFuture<T> whenCompleteAsync(final BiConsumer<? super T, ? super Throwable> action) {
+        return new SafeVertxCompletableFuture<>(catnip, context, super.whenCompleteAsync(action, executor));
+    }
+    
+    @Override
+    public <U> SafeVertxCompletableFuture<U> handleAsync(final BiFunction<? super T, Throwable, ? extends U> fn) {
+        return new SafeVertxCompletableFuture<>(catnip, context, super.handleAsync(fn, executor));
     }
     
     @Override
     public SafeVertxCompletableFuture<T> toCompletableFuture() {
         return this;
-    }
-    
-    @Override
-    public <U> CompletableFuture<U> newIncompleteFuture() {
-        return new SafeVertxCompletableFuture<>(catnip, context);
-    }
-    
-    @Override
-    public CompletionStage<T> minimalCompletionStage() {
-        return copy();
-    }
-    
-    @Override
-    public CompletableFuture<T> copy() {
-        return thenApply(Function.identity());
     }
     
     @Override
@@ -208,58 +373,6 @@
     public T join() {
         checkBlock();
         return super.join();
-    }
-    
-    public static <T> SafeVertxCompletableFuture<T> from(final Catnip catnip, final CompletionStage<T> future) {
-        return from(catnip, catnip.vertx().getOrCreateContext(), future);
-    }
-    
-    public static <T> SafeVertxCompletableFuture<T> from(final Catnip catnip, final Future<T> future) {
-        return from(catnip, catnip.vertx().getOrCreateContext(), future);
-    }
-    
-    public static <T> SafeVertxCompletableFuture<T> from(final Catnip catnip, final Context context, final CompletionStage<T> future) {
-        final SafeVertxCompletableFuture<T> res = new SafeVertxCompletableFuture<>(catnip, context);
-        future.whenComplete((result, error) -> {
-            if(context == Vertx.currentContext()) {
-                res.complete(result, error);
-            } else {
-                res.context.runOnContext(v -> res.complete(result, error));
-            }
-        });
-        return res;
-    }
-    
-    public static <T> SafeVertxCompletableFuture<T> from(final Catnip catnip, final Context context, final Future<T> future) {
-        final SafeVertxCompletableFuture<T> res = new SafeVertxCompletableFuture<>(catnip, context);
-        future.setHandler(ar -> {
-            if(context == Vertx.currentContext()) {
-                res.completeFromAsyncResult(ar);
-            } else {
-                res.context.runOnContext(v -> res.completeFromAsyncResult(ar));
-            }
-        });
-        return res;
-    }
-    
-    public static SafeVertxCompletableFuture<Void> allOf(final Catnip catnip, final CompletableFuture<?>... futures) {
-        final CompletableFuture<Void> all = CompletableFuture.allOf(futures);
-        return from(catnip, all);
-    }
-    
-    public static SafeVertxCompletableFuture<Void> allOf(final Catnip catnip, final Context context, final CompletableFuture<?>... futures) {
-        final CompletableFuture<Void> all = CompletableFuture.allOf(futures);
-        return from(catnip, context, all);
-    }
-    
-    public static SafeVertxCompletableFuture<Object> anyOf(final Catnip catnip, final CompletableFuture<?>... futures) {
-        final CompletableFuture<Object> all = CompletableFuture.anyOf(futures);
-        return from(catnip, all);
-    }
-    
-    public static SafeVertxCompletableFuture<Object> anyOf(final Catnip catnip, final Context context, final CompletableFuture<?>... futures) {
-        final CompletableFuture<Object> all = CompletableFuture.anyOf(futures);
-        return from(catnip, context, all);
     }
     
     private void complete(final T result, final Throwable error) {
