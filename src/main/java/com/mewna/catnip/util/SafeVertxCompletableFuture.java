--- conflicted
+++ resolved
@@ -65,7 +65,6 @@
         });
     }
     
-<<<<<<< HEAD
     public static <T> SafeVertxCompletableFuture<T> completedFuture(@Nonnull final Catnip catnip,
                                                                     @Nonnull final Context context,
                                                                     @Nullable final T value) {
@@ -79,17 +78,68 @@
         return completedFuture(catnip, catnip.vertx().getOrCreateContext(), value);
     }
     
-    public static <T> SafeVertxCompletableFuture<T> failedFuture(@Nonnull final Catnip catnip,
-                                                                 @Nonnull final Context context,
-                                                                 @Nullable final Throwable cause) {
+    public SafeVertxCompletableFuture<T> withContext() {
+        final Context context = Vertx.currentContext();
+        return withContext(context);
+    }
+    
+    public SafeVertxCompletableFuture<T> withContext(final Context context) {
         final SafeVertxCompletableFuture<T> future = new SafeVertxCompletableFuture<>(catnip, context);
-        future.completeExceptionally(cause);
+        whenComplete((res, err) -> {
+            if(err != null) {
+                future.completeExceptionally(err);
+            } else {
+                future.complete(res);
+            }
+        });
         return future;
     }
     
-    public static <T> SafeVertxCompletableFuture<T> failedFuture(@Nonnull final Catnip catnip,
-                                                                 @Nullable final Throwable cause) {
-        return failedFuture(catnip, catnip.vertx().getOrCreateContext(), cause);
+    public Context context() {
+        return context;
+    }
+    
+    @Override
+    public Executor defaultExecutor() {
+        return executor;
+    }
+    
+    @Override
+    public SafeVertxCompletableFuture<T> toCompletableFuture() {
+        return this;
+    }
+    
+    @Override
+    public <U> CompletableFuture<U> newIncompleteFuture() {
+        return new SafeVertxCompletableFuture<>(catnip, context);
+    }
+    
+    @Override
+    public CompletionStage<T> minimalCompletionStage() {
+        return copy();
+    }
+    
+    @Override
+    public CompletableFuture<T> copy() {
+        return thenApply(Function.identity());
+    }
+    
+    @Override
+    public T get() throws InterruptedException, ExecutionException {
+        checkBlock();
+        return super.get();
+    }
+    
+    @Override
+    public T get(final long timeout, final TimeUnit unit) throws InterruptedException, ExecutionException, TimeoutException {
+        checkBlock();
+        return super.get(timeout, unit);
+    }
+    
+    @Override
+    public T join() {
+        checkBlock();
+        return super.join();
     }
     
     public static <T> SafeVertxCompletableFuture<T> from(final Catnip catnip, final CompletionStage<T> future) {
@@ -144,124 +194,6 @@
         return from(catnip, context, all);
     }
     
-=======
->>>>>>> a7311859
-    public SafeVertxCompletableFuture<T> withContext() {
-        final Context context = Vertx.currentContext();
-        return withContext(context);
-    }
-    
-    public SafeVertxCompletableFuture<T> withContext(final Context context) {
-        final SafeVertxCompletableFuture<T> future = new SafeVertxCompletableFuture<>(catnip, context);
-        whenComplete((res, err) -> {
-            if(err != null) {
-                future.completeExceptionally(err);
-            } else {
-                future.complete(res);
-            }
-        });
-        return future;
-    }
-    
-    public Context context() {
-        return context;
-    }
-    
-    @Override
-    public Executor defaultExecutor() {
-        return executor;
-    }
-    
-    @Override
-    public SafeVertxCompletableFuture<T> toCompletableFuture() {
-        return this;
-    }
-    
-    @Override
-    public <U> CompletableFuture<U> newIncompleteFuture() {
-        return new SafeVertxCompletableFuture<>(catnip, context);
-    }
-    
-    @Override
-    public CompletionStage<T> minimalCompletionStage() {
-        return copy();
-    }
-    
-    @Override
-    public CompletableFuture<T> copy() {
-        return thenApply(Function.identity());
-    }
-    
-    @Override
-    public T get() throws InterruptedException, ExecutionException {
-        checkBlock();
-        return super.get();
-    }
-    
-    @Override
-    public T get(final long timeout, final TimeUnit unit) throws InterruptedException, ExecutionException, TimeoutException {
-        checkBlock();
-        return super.get(timeout, unit);
-    }
-    
-    @Override
-    public T join() {
-        checkBlock();
-        return super.join();
-    }
-    
-    public static <T> SafeVertxCompletableFuture<T> from(final Catnip catnip, final CompletionStage<T> future) {
-        return from(catnip, catnip.vertx().getOrCreateContext(), future);
-    }
-    
-    public static <T> SafeVertxCompletableFuture<T> from(final Catnip catnip, final Future<T> future) {
-        return from(catnip, catnip.vertx().getOrCreateContext(), future);
-    }
-    
-    public static <T> SafeVertxCompletableFuture<T> from(final Catnip catnip, final Context context, final CompletionStage<T> future) {
-        final SafeVertxCompletableFuture<T> res = new SafeVertxCompletableFuture<>(catnip, context);
-        future.whenComplete((result, error) -> {
-            if(context == Vertx.currentContext()) {
-                res.complete(result, error);
-            } else {
-                res.context.runOnContext(v -> res.complete(result, error));
-            }
-        });
-        return res;
-    }
-    
-    public static <T> SafeVertxCompletableFuture<T> from(final Catnip catnip, final Context context, final Future<T> future) {
-        final SafeVertxCompletableFuture<T> res = new SafeVertxCompletableFuture<>(catnip, context);
-        future.setHandler(ar -> {
-            if(context == Vertx.currentContext()) {
-                res.completeFromAsyncResult(ar);
-            } else {
-                res.context.runOnContext(v -> res.completeFromAsyncResult(ar));
-            }
-        });
-        return res;
-    }
-    
-    public static SafeVertxCompletableFuture<Void> allOf(final Catnip catnip, final CompletableFuture<?>... futures) {
-        final CompletableFuture<Void> all = CompletableFuture.allOf(futures);
-        return from(catnip, all);
-    }
-    
-    public static SafeVertxCompletableFuture<Void> allOf(final Catnip catnip, final Context context, final CompletableFuture<?>... futures) {
-        final CompletableFuture<Void> all = CompletableFuture.allOf(futures);
-        return from(catnip, context, all);
-    }
-    
-    public static SafeVertxCompletableFuture<Object> anyOf(final Catnip catnip, final CompletableFuture<?>... futures) {
-        final CompletableFuture<Object> all = CompletableFuture.anyOf(futures);
-        return from(catnip, all);
-    }
-    
-    public static SafeVertxCompletableFuture<Object> anyOf(final Catnip catnip, final Context context, final CompletableFuture<?>... futures) {
-        final CompletableFuture<Object> all = CompletableFuture.anyOf(futures);
-        return from(catnip, context, all);
-    }
-    
     private void complete(final T result, final Throwable error) {
         if(error == null) {
             super.complete(result);
