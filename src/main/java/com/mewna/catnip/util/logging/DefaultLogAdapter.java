/*
 * Copyright (c) 2018 amy, All rights reserved.
 *
 * Redistribution and use in source and binary forms, with or without
 * modification, are permitted provided that the following conditions are met:
 *
 * 1. Redistributions of source code must retain the above copyright notice, this
 *    list of conditions and the following disclaimer.
 * 2. Redistributions in binary form must reproduce the above copyright notice,
 *    this list of conditions and the following disclaimer in the
 *    documentation and/or other materials provided with the distribution.
 * 3. Neither the name of the copyright holder nor the names of its contributors
 *    may be used to endorse or promote products derived from this software without
 *    specific prior written permission.
 *
 * THIS SOFTWARE IS PROVIDED BY THE COPYRIGHT HOLDERS AND CONTRIBUTORS "AS IS" AND
 * ANY EXPRESS OR IMPLIED WARRANTIES, INCLUDING, BUT NOT LIMITED TO, THE IMPLIED
 * WARRANTIES OF MERCHANTABILITY AND FITNESS FOR A PARTICULAR PURPOSE ARE
 * DISCLAIMED. IN NO EVENT SHALL THE COPYRIGHT HOLDER OR CONTRIBUTORS BE LIABLE
 * FOR ANY DIRECT, INDIRECT, INCIDENTAL, SPECIAL, EXEMPLARY, OR CONSEQUENTIAL
 * DAMAGES (INCLUDING, BUT NOT LIMITED TO, PROCUREMENT OF SUBSTITUTE GOODS OR
 * SERVICES; LOSS OF USE, DATA, OR PROFITS; OR BUSINESS INTERRUPTION) HOWEVER
 * CAUSED AND ON ANY THEORY OF LIABILITY, WHETHER IN CONTRACT, STRICT LIABILITY,
 * OR TORT (INCLUDING NEGLIGENCE OR OTHERWISE) ARISING IN ANY WAY OUT OF THE USE
 * OF THIS SOFTWARE, EVEN IF ADVISED OF THE POSSIBILITY OF SUCH DAMAGE.
 */

package com.mewna.catnip.util.logging;

import org.slf4j.Logger;
import org.slf4j.LoggerFactory;
import org.slf4j.event.Level;
import org.slf4j.helpers.FormattingTuple;
import org.slf4j.helpers.MessageFormatter;

import javax.annotation.Nonnull;
import javax.annotation.Nullable;
import java.lang.StackWalker.Option;

/**
 * @author amy
 * @since 9/3/18.
 */
public class DefaultLogAdapter implements LogAdapter {
    private final StackWalker stackWalker = StackWalker.getInstance(Option.SHOW_REFLECT_FRAMES);
    
    @Override
    public void log(@Nonnull final Level level, @Nonnull final String message, @Nullable final Object... objects) {
<<<<<<< HEAD
        // TODO: Switch this to use StackWalker when eventually moving to J9+
=======
>>>>>>> 235e624a
        final Class<?> caller = stackWalker.getCallerClass();
        final Logger logger = LoggerFactory.getLogger(caller);
        final FormattingTuple tuple = MessageFormatter.arrayFormat(message, objects);
        final String formatted = tuple.getMessage();
        if(logger != null) {
            switch(level) {
                case TRACE: {
                    logger.trace(formatted);
                    if(tuple.getThrowable() != null) {
                        logger.trace("Stacktrace: ", tuple.getThrowable());
                    }
                    break;
                }
                case DEBUG: {
                    logger.debug(formatted);
                    if(tuple.getThrowable() != null) {
                        logger.debug("Stacktrace: ", tuple.getThrowable());
                    }
                    break;
                }
                case INFO: {
                    logger.info(formatted);
                    if(tuple.getThrowable() != null) {
                        logger.info("Stacktrace: ", tuple.getThrowable());
                    }
                    break;
                }
                case WARN: {
                    logger.warn(formatted);
                    if(tuple.getThrowable() != null) {
                        logger.warn("Stacktrace: ", tuple.getThrowable());
                    }
                    break;
                }
                case ERROR: {
                    logger.error(formatted);
                    if(tuple.getThrowable() != null) {
                        logger.error("Stacktrace: ", tuple.getThrowable());
                    }
                    break;
                }
            }
        }
    }
}<|MERGE_RESOLUTION|>--- conflicted
+++ resolved
@@ -46,10 +46,6 @@
     
     @Override
     public void log(@Nonnull final Level level, @Nonnull final String message, @Nullable final Object... objects) {
-<<<<<<< HEAD
-        // TODO: Switch this to use StackWalker when eventually moving to J9+
-=======
->>>>>>> 235e624a
         final Class<?> caller = stackWalker.getCallerClass();
         final Logger logger = LoggerFactory.getLogger(caller);
         final FormattingTuple tuple = MessageFormatter.arrayFormat(message, objects);
