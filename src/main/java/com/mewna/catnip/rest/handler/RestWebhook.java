--- conflicted
+++ resolved
@@ -175,25 +175,20 @@
                                                          @Nullable final String username, @Nullable final String avatarUrl,
                                                          @Nonnull final MessageOptions options) {
         final JsonObject body = new JsonObject();
-        
+    
         if(options.content() != null && !options.content().isEmpty()) {
             body.put("content", options.content());
         }
-        
+    
         if(options.embed() != null) {
             body.put("embeds", new JsonArray().add(entityBuilder().embedToJson(options.embed())));
         }
-<<<<<<< HEAD
-        
-        if(body.getValue("embed", null) == null && body.getValue("content", null) == null
-=======
     
         if(body.getValue("embeds", null) == null && body.getValue("content", null) == null
->>>>>>> 235e624a
                 && !options.hasFiles()) {
             throw new IllegalArgumentException("Can't build a message with no content, no embeds and no files!");
         }
-        
+    
         if(username != null && !username.isEmpty()) {
             body.put("username", username);
         }
