package com.mewna.catnip.entity;

import com.mewna.catnip.entity.impl.RichEmbed;
import io.vertx.core.json.JsonObject;

import javax.annotation.Nonnull;
import javax.annotation.Nullable;
import java.time.OffsetDateTime;
import java.util.List;

/**
 * @author amy
 * @since 9/4/18.
 */
public interface Message {
    @Nonnull
    MessageType type();
    
<<<<<<< HEAD
    public enum MessageType {
        DEFAULT(0),
        RECIPIENT_ADD(1),
        RECIPIENT_REMOVE(2),
        CALL(3),
        CHANNEL_NAME_CHANGE(4),
        CHANNEL_ICON_CHANGE(5),
        CHANNEL_PINNED_MESSAGE(6),
        GUILD_MEMBER_JOIN(7),;
        @Getter
        private final int id;
        
        MessageType(final int id) {
            this.id = id;
        }
        
        @Nonnull
        @CheckReturnValue
        public static MessageType byId(final int id) {
            for(final MessageType m : values()) {
                if(m.id == id) {
                    return m;
                }
            }
            throw new IllegalArgumentException("No such MessageType: " + id);
        }
    }
=======
    boolean tts();
    
    @Nonnull
    OffsetDateTime timestamp();
    
    boolean pinned();
    
    @Nullable
    String nonce();
    
    @Nonnull
    List<User> mentionedUsers();
    
    @Nonnull
    List<String> mentionedRoles();
    
    @Nullable
    Member member();
    
    @Nonnull
    String id();
    
    @Nonnull
    List<RichEmbed> embeds();
    
    @Nullable
    OffsetDateTime editedTimestamp();
    
    @Nonnull
    String content();
    
    @Nonnull
    String channelId();
    
    @Nonnull
    User author();
    
    @Nonnull
    List<JsonObject> attachments();
    
    @Nullable
    String guildId();
>>>>>>> bed5c160
}<|MERGE_RESOLUTION|>--- conflicted
+++ resolved
@@ -2,7 +2,9 @@
 
 import com.mewna.catnip.entity.impl.RichEmbed;
 import io.vertx.core.json.JsonObject;
+import lombok.Getter;
 
+import javax.annotation.CheckReturnValue;
 import javax.annotation.Nonnull;
 import javax.annotation.Nullable;
 import java.time.OffsetDateTime;
@@ -16,7 +18,6 @@
     @Nonnull
     MessageType type();
     
-<<<<<<< HEAD
     public enum MessageType {
         DEFAULT(0),
         RECIPIENT_ADD(1),
@@ -44,7 +45,7 @@
             throw new IllegalArgumentException("No such MessageType: " + id);
         }
     }
-=======
+    
     boolean tts();
     
     @Nonnull
@@ -87,5 +88,4 @@
     
     @Nullable
     String guildId();
->>>>>>> bed5c160
 }