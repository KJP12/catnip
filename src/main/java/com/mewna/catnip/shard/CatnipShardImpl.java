/*
 * Copyright (c) 2018 amy, All rights reserved.
 *
 * Redistribution and use in source and binary forms, with or without
 * modification, are permitted provided that the following conditions are met:
 *
 * 1. Redistributions of source code must retain the above copyright notice, this
 *    list of conditions and the following disclaimer.
 * 2. Redistributions in binary form must reproduce the above copyright notice,
 *    this list of conditions and the following disclaimer in the
 *    documentation and/or other materials provided with the distribution.
 * 3. Neither the name of the copyright holder nor the names of its contributors
 *    may be used to endorse or promote products derived from this software without
 *    specific prior written permission.
 *
 * THIS SOFTWARE IS PROVIDED BY THE COPYRIGHT HOLDERS AND CONTRIBUTORS "AS IS" AND
 * ANY EXPRESS OR IMPLIED WARRANTIES, INCLUDING, BUT NOT LIMITED TO, THE IMPLIED
 * WARRANTIES OF MERCHANTABILITY AND FITNESS FOR A PARTICULAR PURPOSE ARE
 * DISCLAIMED. IN NO EVENT SHALL THE COPYRIGHT HOLDER OR CONTRIBUTORS BE LIABLE
 * FOR ANY DIRECT, INDIRECT, INCIDENTAL, SPECIAL, EXEMPLARY, OR CONSEQUENTIAL
 * DAMAGES (INCLUDING, BUT NOT LIMITED TO, PROCUREMENT OF SUBSTITUTE GOODS OR
 * SERVICES; LOSS OF USE, DATA, OR PROFITS; OR BUSINESS INTERRUPTION) HOWEVER
 * CAUSED AND ON ANY THEORY OF LIABILITY, WHETHER IN CONTRACT, STRICT LIABILITY,
 * OR TORT (INCLUDING NEGLIGENCE OR OTHERWISE) ARISING IN ANY WAY OUT OF THE USE
 * OF THIS SOFTWARE, EVEN IF ADVISED OF THE POSSIBILITY OF SUCH DAMAGE.
 */

package com.mewna.catnip.shard;

import com.grack.nanojson.*;
import com.mewna.catnip.Catnip;
import com.mewna.catnip.entity.impl.lifecycle.GatewayClosedImpl;
import com.mewna.catnip.entity.impl.lifecycle.GatewayConnectionFailedImpl;
import com.mewna.catnip.entity.impl.user.PresenceImpl;
import com.mewna.catnip.entity.misc.GatewayInfo;
import com.mewna.catnip.entity.user.Presence;
import com.mewna.catnip.extension.Extension;
import com.mewna.catnip.extension.hook.CatnipHook;
import com.mewna.catnip.internal.CatnipImpl;
import com.mewna.catnip.shard.LifecycleEvent.Raw;
import com.mewna.catnip.shard.manager.AbstractShardManager;
import com.mewna.catnip.shard.manager.DefaultShardManager;
import com.mewna.catnip.shard.manager.ShardManager;
import com.mewna.catnip.util.JsonUtil;
import com.mewna.catnip.util.ReentrantLockWebSocket;
import com.mewna.catnip.util.task.GatewayTask;
import io.reactivex.Single;
import io.reactivex.SingleEmitter;
import lombok.Getter;
import org.slf4j.Logger;
import org.slf4j.LoggerFactory;

import javax.annotation.Nonnegative;
import javax.annotation.Nonnull;
import javax.annotation.Nullable;
import java.io.ByteArrayOutputStream;
import java.io.IOException;
import java.net.URI;
import java.net.http.WebSocket;
import java.net.http.WebSocket.Listener;
import java.nio.ByteBuffer;
import java.nio.charset.StandardCharsets;
import java.util.Collections;
import java.util.List;
import java.util.concurrent.CompletionStage;
import java.util.concurrent.TimeUnit;
import java.util.concurrent.atomic.AtomicLong;
import java.util.zip.Inflater;
import java.util.zip.InflaterOutputStream;

import static com.mewna.catnip.shard.LifecycleState.*;

/**
 * A catnip shard encapsulates a single websocket connection to Discord's
 * real-time gateway. Shards should be deployed/undeployed by a {@link ShardManager};
 * see {@link DefaultShardManager} and {@link AbstractShardManager} for more.
 * <p/>
 * Shards are controlled by calling the methods exposed on the {@link CatnipShard};
 * it is NOT recommended that you store a reference to a shard object; and instead
 * poll the {@link ShardManager} for the shard when needed.
 *
 * @author amy
 * @since 8/31/18.
 */
@SuppressWarnings({"WeakerAccess", "unused"})
public class CatnipShardImpl implements CatnipShard, Listener {
    public static final int ZLIB_SUFFIX = 0x0000FFFF;
    private static final Logger LOGGER = LoggerFactory.getLogger(CatnipShardImpl.class);
    
    private final Catnip catnip;
    private final int id;
    private final int limit;
    private final Presence presence;
    
    // This is an AtomicLong instead of a volatile long because IntelliJ got
    // A N G E R Y because I guess longs don't get written atomically.
    private final AtomicLong heartbeatTask = new AtomicLong(-1L);
<<<<<<< HEAD
    private final ByteArrayOutputStream readBuffer = new ByteArrayOutputStream();
    private final Inflater inflater = new Inflater();
=======
    private final Buffer readBuffer = Buffer.buffer();
    private Buffer decompressBuffer = Buffer.buffer();
>>>>>>> 22c130e7
    private final StringBuffer socketInputBuffer = new StringBuffer(); //Using a StringBuffer instead of a StringBuilder due to async-friendly synchronizations.
    private final GatewayTask<JsonObject> sendTask;
    private final GatewayTask<PresenceImpl> presenceTask;
    private final Inflater inflater = new Inflater();
    private volatile Presence currentPresence;
    private volatile boolean heartbeatAcked = true;
    private volatile long lastHeartbeat = -1; //use System.nanoTime() as that is monotonic
    private volatile long lastHeartbeatLatency = -1;
    private volatile boolean presenceRateLimitRecheckQueued;
    private volatile boolean sendRateLimitRecheckQueued;
    @Getter
    private volatile List<String> trace = Collections.emptyList();
    private volatile boolean connected;
    private volatile boolean socketOpen;
    private volatile boolean closedByClient;
    private WebSocket socket;
<<<<<<< HEAD
=======
    private int readBufferPosition;
>>>>>>> 22c130e7
    private SingleEmitter<ShardConnectState> message;
    private LifecycleState lifecycleState;
    
    public CatnipShardImpl(@Nonnull final Catnip catnip, @Nonnegative final int id, @Nonnegative final int limit,
                           @Nullable final Presence presence) {
        this.catnip = catnip;
        this.id = id;
        this.limit = limit;
        this.presence = presence;
        
        sendTask = GatewayTask.gatewaySendTask(catnip, "catnip:gateway:" + id + ":outgoing-send", this::sendToSocket);
        presenceTask = GatewayTask.gatewayPresenceTask(catnip, "catnip:gateway:ws-outgoing:" + id + ":presence-update",
                update -> {
                    sendToSocket(basePayload(GatewayOp.STATUS_UPDATE, update.asJson()));
                    currentPresence = update;
                });
        lifecycleState = CREATED;
    }
    
    public static JsonObject basePayload(@Nonnull final GatewayOp op) {
        return basePayload(op, (JsonObject) null);
    }
    
    public static JsonObject basePayload(@Nonnull final GatewayOp op, @Nullable final JsonObject payload) {
        return JsonObject.builder()
                .value("op", op.opcode())
                .value("d", payload)
                .done();
    }
    
    public static JsonObject basePayload(@Nonnull final GatewayOp op, @Nonnull @Nonnegative final Integer payload) {
        return JsonObject.builder()
                .value("op", op.opcode())
                .value("d", payload)
                .done();
    }
    
    @SuppressWarnings("ResultOfMethodCallIgnored")
    private void connectSocket() {
        lifecycleState = CONNECTING;
        catnip.dispatchManager().dispatchEvent(Raw.CONNECTING_TO_GATEWAY, shardInfo());
        
        final GatewayInfo info = catnip.gatewayInfo();
        if(info != null) {
            connectSocket(info.url());
        } else {
            catnip.fetchGatewayInfo().doOnSuccess(i -> connectSocket(i.url()));
        }
    }
    
    private void stateReply(@Nonnull final ShardConnectState state) {
        if(message != null) {
            message.onSuccess(state);
            message = null;
        }
    }
    
    @SuppressWarnings("squid:HiddenFieldCheck")
<<<<<<< HEAD
    private void connectSocket(final String url) {
        catnip.httpClient().newWebSocketBuilder().buildAsync(URI.create(url + "?compress=zlib-stream"), this).thenAcceptAsync(ws -> {
=======
    private void connectSocket(String url) {
        url += "?v=6&encoding=json";
        if(catnip.compressionMode() != CompressionMode.NONE) {
            url += "&compress=" + catnip.compressionMode().asDiscord();
        }
        catnip.httpClient().newWebSocketBuilder().buildAsync(URI.create(url), this).thenAcceptAsync(ws -> {
>>>>>>> 22c130e7
            lifecycleState = CONNECTED;
            socket = new ReentrantLockWebSocket(ws);
            socketOpen = true;
            catnip.dispatchManager().dispatchEvent(Raw.CONNECTED_TO_GATEWAY, shardInfo());
        }).exceptionally(t -> {
            lifecycleState = DISCONNECTED;
            socket = null;
            socketOpen = false;
            if(catnip.logLifecycleEvents()) {
                catnip.logAdapter().error("Shard {}/{}: Couldn't connect socket:", id, limit, t);
            }
            catnip.dispatchManager().dispatchEvent(Raw.GATEWAY_WEBSOCKET_CONNECTION_FAILED,
                    new GatewayConnectionFailedImpl(shardInfo(), t, catnip));
            stateReply(ShardConnectState.FAILED);
            return null;
        });
    }
    
<<<<<<< HEAD
=======
    private void handleBinaryData(final Buffer binary) {
        if(socket == null) {
            return;
        }
        final boolean isEnd = binary.getInt(binary.length() - 4) == ZLIB_SUFFIX;
        if(!isEnd || readBufferPosition > 0) {
            final int position = readBufferPosition;
            readBuffer.setBuffer(position, binary);
            readBufferPosition = position + binary.length();
        }
        if(isEnd) {
            final Buffer decompressed = decompressBuffer;
            final Buffer dataToDecompress = readBufferPosition > 0 ? readBuffer : binary;
            try(final InflaterOutputStream ios = new InflaterOutputStream(new BufferOutputStream(decompressed, 0), inflater)) {
                // TODO: ??? How to handle this non-final warning?
                synchronized(decompressBuffer) {
                    final int length = Math.max(readBufferPosition, binary.length());
                    int r = 0;
                    while(r < length) {
                        // How many bytes we can read
                        final int read = Math.min(decompress.length, length - r);
                        dataToDecompress.getBytes(r, r + read, decompress);
                        // Decompress
                        ios.write(decompress, 0, read);
                        r += read;
                    }
                }
                handleSocketData(JsonParser.object().from(decompressed.toString()));
                decompressBuffer = Buffer.buffer();
            } catch(final IOException e) {
                catnip.logAdapter().error("Shard {}/{}: Error decompressing payload", id, limit, e);
                catnip.logAdapter().error(decompressed.toString());
                stateReply(ShardConnectState.FAILED);
            } catch(final JsonParserException e) {
                catnip.logAdapter().error("Shard {}/{}: Error parsing payload", id, limit, e);
                catnip.logAdapter().error("PAYLOAD LENGTH: {}", decompressed.toString().length());
                catnip.logAdapter().error(decompressed.toString());
                stateReply(ShardConnectState.FAILED);
            } finally {
                readBufferPosition = 0;
            }
        }
    }
    
>>>>>>> 22c130e7
    private void handleSocketData(JsonObject payload) {
        for(final Extension extension : catnip.extensionManager().extensions()) {
            for(final CatnipHook hook : extension.hooks()) {
                payload = hook.rawGatewayReceiveHook(payload);
            }
        }
        
        final GatewayOp op = GatewayOp.byId(payload.getInt("op"));
        switch(op) {
            case HELLO: {
                handleHello(payload);
                break;
            }
            case DISPATCH: {
                handleDispatch(payload);
                break;
            }
            case HEARTBEAT: {
                handleHeartbeat();
                break;
            }
            case HEARTBEAT_ACK: {
                handleHeartbeatAck();
                break;
            }
            case INVALID_SESSION: {
                handleInvalidSession(payload);
                break;
            }
            case RECONNECT: {
                handleReconnectRequest();
                break;
            }
            default: {
                break;
            }
        }
    }
    
    // Unsure if we need special impl.
    // @Override public void onOpen(final WebSocket webSocket) {}
    
    @Override
    public CompletionStage<?> onText(final WebSocket webSocket, final CharSequence data, final boolean last) {
        if(socket == null) {
            // Socket is too quick!
            socket = new ReentrantLockWebSocket(webSocket);
            socketOpen = true;
        }
        if(last) {
            try {
                final var payload = socketInputBuffer.length() > 0 ? socketInputBuffer.append(data).toString() : data.toString();
                handleSocketData(JsonParser.object().from(payload));
            } catch(final JsonParserException e) {
                catnip.logAdapter().error("Shard {}/{}: Error parsing payload", id, limit, e);
                stateReply(ShardConnectState.FAILED);
            } finally {
                socketInputBuffer.setLength(0);
            }
        } else {
            socketInputBuffer.append(data);
        }
        socket.request(1L);
        return null;
    }
    
    @Override
    public CompletionStage<?> onBinary(final WebSocket webSocket, final ByteBuffer data, final boolean last) {
        if(socket == null) {
            // Socket is too quick!
            socket = new ReentrantLockWebSocket(webSocket);
            socketOpen = true;
        }
<<<<<<< HEAD
    
        final boolean isEnd = data.getInt(data.remaining() - 4) == ZLIB_SUFFIX;
        LOGGER.debug("Received a buffer {} of {} bytes, isEnd={}, last={}", data.order(), data.remaining(), isEnd, last);
        readBuffer.write(data.array(), data.position(), data.remaining());
        if(isEnd) {
            final ByteArrayOutputStream buffer = new ByteArrayOutputStream();
            try(final InflaterOutputStream decompressor = new InflaterOutputStream(buffer, inflater)) {
                readBuffer.writeTo(decompressor);
                readBuffer.reset();
                handleSocketData(JsonParser.object().from(buffer.toString(StandardCharsets.UTF_8)));
            } catch(final IOException e) {
                catnip.logAdapter().error("Shard {}/{}: Error decompressing payload", id, limit, e);
                stateReply(ShardConnectState.FAILED);
            } catch(final JsonParserException e) {
                catnip.logAdapter().error("Shard {}/{}: Error parsing payload", id, limit, e);
                stateReply(ShardConnectState.FAILED);
            }
        }
=======
        // This may need revising, due to the tendency of the socket splitting
        // frames. Although, the method does have a built in handler, so
        // :shrug:
        data.position(0);
        final byte[] array = new byte[data.remaining()];
        data.get(array);
        handleBinaryData(Buffer.buffer(array));
>>>>>>> 22c130e7
        socket.request(1L);
        return null;
    }
    
    @Override
    public void onError(final WebSocket webSocket, final Throwable error) {
        socket = null;
        socketOpen = false;
        if(catnip.logLifecycleEvents()) {
            catnip.logAdapter().error("Shard {}/{}: Couldn't connect socket:", id, limit, error);
        }
        catnip.dispatchManager().dispatchEvent(Raw.GATEWAY_WEBSOCKET_CONNECTION_FAILED,
                new GatewayConnectionFailedImpl(shardInfo(), error, catnip));
        stateReply(ShardConnectState.FAILED);
    }
    
    //@SuppressWarnings("squid:S1172")
    @Override
    public CompletionStage<?> onClose(final WebSocket webSocket, final int closeCode, final String reason) {
        // Since the socket closed, lets cancel the timer.
        final boolean cancel = catnip.taskScheduler().cancel(heartbeatTask.get());
        catnip.logAdapter().debug("Canceled timer task from socket close: {}", cancel);
        catnip.dispatchManager().dispatchEvent(Raw.DISCONNECTED_FROM_GATEWAY, shardInfo());
        if(catnip.logLifecycleEvents()) {
            catnip.logAdapter().warn("Shard {}/{}: Socket closing! {} - {}", id, limit, closeCode, reason);
        }
        try {
            socket = null;
            socketOpen = false;
            closedByClient = false;
            catnip.dispatchManager().dispatchEvent(Raw.GATEWAY_WEBSOCKET_CLOSED,
                    new GatewayClosedImpl(shardInfo(), closeCode, reason, catnip));
        } catch(final Exception e) {
            catnip.logAdapter().error("Shard {}/{}: Failure closing socket:", id, limit, e);
            stateReply(ShardConnectState.FAILED);
        }
        
        if(closeCode == GatewayCloseCode.INVALID_SEQ.code() || closeCode == GatewayCloseCode.SESSION_TIMEOUT.code()) {
            // These two close codes invalidate your session (and afaik do not send an OP9).
            catnip.sessionManager().clearSeqnum(id);
            catnip.sessionManager().clearSession(id);
            catnip.dispatchManager().dispatchEvent(Raw.SESSION_INVALIDATED, shardInfo());
        }
        if(closedByClient) {
            if(catnip.logLifecycleEvents()) {
                catnip.logAdapter().info("Shard {}/{}: We closed the websocket with code {}", id, limit, closeCode);
            }
        } else {
            if(closeCode >= 4000) {
                final GatewayCloseCode code = GatewayCloseCode.byId(closeCode);
                if(code != null) {
                    if(catnip.logLifecycleEvents()) {
                        catnip.logAdapter().warn("Shard {}/{}: gateway websocket closed with code {}: {}: {}",
                                id, limit, closeCode, code.name(), code.message());
                    }
                } else {
                    if(catnip.logLifecycleEvents()) {
                        catnip.logAdapter().warn("Shard {}/{}: gateway websocket closing with code {}: {}",
                                id, limit, closeCode, reason);
                    }
                }
            } else {
                if(catnip.logLifecycleEvents()) {
                    catnip.logAdapter().warn("Shard {}/{}: gateway websocket closing with code {}: {}",
                            id, limit, closeCode, reason);
                }
            }
        }
        return null;
    }
    
    @Override
    public boolean isConnected() {
        return socket != null && socketOpen;
    }
    
    @Nonnull
    @Override
    public LifecycleState getLifecycleState() {
        return lifecycleState;
    }
    
    @Override
    public long getLastHeartbeatLatency() {
        return lastHeartbeatLatency;
    }
    
    @Nonnull
    @Override
    public Single<ShardConnectState> connect() {
        if(connected) {
            return Single.error(new IllegalStateException("Cannot connect shard twice, redeploy it."));
        }
        connected = true;
        final var result = Single.<ShardConnectState>create(emitter -> message = emitter);
        connectSocket();
        return result;
    }
    
    @Override
    public void disconnect() {
        stateReply(ShardConnectState.CANCEL);
        lifecycleState = DISCONNECTED;
        
        if(socket != null) {
            closedByClient = true;
            if(socketOpen) {
                socket.sendClose(4000, "Shutdown");
            }
        }
        heartbeatAcked = true;
        
        catnip.taskScheduler().cancel(heartbeatTask.get());
    }
    
    @Override
    public void queueSendToSocket(@Nonnull final JsonObject payload) {
        sendTask.offer(payload);
        sendTask.run();
    }
    
    @Override
    public void sendToSocket(@Nonnull JsonObject payload) {
        if(socket != null && socketOpen) {
            for(final Extension extension : catnip.extensionManager().extensions()) {
                for(final CatnipHook hook : extension.hooks()) {
                    payload = hook.rawGatewaySendHook(payload);
                }
            }
            socket.sendText(JsonWriter.string(payload), true);
        }
    }
    
    @Override
    public void updatePresence(@Nonnull final PresenceImpl presence) {
        presenceTask.offer(presence);
        presenceTask.run();
    }
    
    @Nonnull
    @Override
    public Presence getPresence() {
        return currentPresence;
    }
    
    @Override
    public void queueVoiceStateUpdate(@Nonnull final JsonObject json) {
        sendTask.offer(basePayload(GatewayOp.VOICE_STATE_UPDATE, json));
        sendTask.run();
    }
    
    private void handleHello(final JsonObject event) {
        final JsonObject payload = event.getObject("d");
        trace = JsonUtil.toStringList(payload.getArray("_trace"));
        
        final long taskId = catnip.taskScheduler().setInterval(payload.getInt("heartbeat_interval"), timerId -> {
            if(socket != null && socketOpen) {
                if(!heartbeatAcked) {
                    // Zombie
                    catnip.logAdapter().warn("Shard {}/{}: Heartbeat zombie, queueing reconnect!", id, limit);
                    closedByClient = true;
                    socket.sendClose(4000, "Heartbeat zombie");
                    return;
                }
                sendToSocket(basePayload(GatewayOp.HEARTBEAT, catnip.sessionManager().seqnum(id)));
                lastHeartbeat = System.nanoTime();
                heartbeatAcked = false;
            } else {
                final boolean cancel = catnip.taskScheduler().cancel(heartbeatTask.get());
                catnip.logAdapter().debug("Canceled timer task inside of itself: {}", cancel);
            }
        });
        heartbeatTask.set(taskId);
        
        // Check if we can RESUME instead
        if(catnip.sessionManager().session(id) != null && catnip.sessionManager().seqnum(id) > 0) {
            // Some useful notes on how RESUME works, based off of some
            // commentary from Jake in DAPI.
            // tldr, RESUME works as long as you're not trying to RESUME too
            // late. According to Jake, there's a 3-minute window in which you
            // can RESUME; after this, your session goes poof. Beyond that,
            // there is ALSO an internal buffer of events that gets held onto
            // while you're disconnected, which is what gets replayed to you on
            // RESUME. If this buffer fills up in less than that 3-minute
            // window, your session is no longer resumable.
            // See: https://discordapp.com/channels/81384788765712384/381887113391505410/584900930525200386
            lifecycleState = RESUMING;
            sendToSocket(resume());
        } else {
            lifecycleState = IDENTIFYING;
            sendToSocket(identify());
        }
    }
    
    private void handleDispatch(final JsonObject event) {
        // Should be safe to ignore
        if(event.get("d") instanceof JsonArray) {
            return;
        }
        final JsonObject data = event.getObject("d");
        final String type = event.getString("t");
        
        // Update trace and seqnum as needed
        if(data.getArray("_trace", null) != null) {
            trace = JsonUtil.toStringList(data.getArray("_trace"));
        } else {
            trace = Collections.emptyList();
        }
        
        if(event.get("s") != null) {
            catnip.sessionManager().seqnum(id, event.getInt("s"));
        }
        
        switch(type) {
            case "READY": {
                lifecycleState = LOGGED_IN;
                catnip.sessionManager().session(id, data.getString("session_id"));
                // Reply after IDENTIFY ratelimit
                catnip.dispatchManager().dispatchEvent(Raw.IDENTIFIED, shardInfo());
                stateReply(ShardConnectState.READY);
                break;
            }
            case "RESUMED": {
                lifecycleState = LOGGED_IN;
                // RESUME is fine, just reply immediately
                catnip.dispatchManager().dispatchEvent(Raw.RESUMED, shardInfo());
                stateReply(ShardConnectState.RESUMED);
                break;
            }
            default: {
                break;
            }
        }
        
        // This allows a buffer to know WHERE an event is coming from, so that
        // it can be accurate in the case of ex. buffering events until a shard
        // has finished booting.
        event.put("shard", JsonObject.builder().value("id", id).value("limit", limit).done());
        catnip.eventBuffer().buffer(event);
    }
    
    private void handleHeartbeat() {
        sendToSocket(basePayload(GatewayOp.HEARTBEAT, catnip.sessionManager().seqnum(id)));
    }
    
    private void handleHeartbeatAck() {
        heartbeatAcked = true;
        lastHeartbeatLatency = TimeUnit.NANOSECONDS.toMillis(System.nanoTime() - lastHeartbeat);
    }
    
    private void handleInvalidSession(final JsonObject event) {
        if(!event.getBoolean("d")) {
            if(catnip.logLifecycleEvents()) {
                catnip.logAdapter().info("Session invalidated (OP 9), clearing shard data and reconnecting");
            }
            
            catnip.cacheWorker().invalidateShard(id);
            catnip.sessionManager().clearSession(id);
            catnip.sessionManager().clearSeqnum(id);
            catnip.dispatchManager().dispatchEvent(Raw.SESSION_INVALIDATED, shardInfo());
            
            closedByClient = true;
        }
        
        stateReply(ShardConnectState.INVALID);
        
        if(socket != null && socketOpen) {
            socket.sendClose(1000, "Reconnecting...");
        }
    }
    
    private void handleReconnectRequest() {
        // Just immediately disconnect
        if(socket != null) {
            closedByClient = true;
            if(socketOpen) {
                socket.sendClose(1000, "Reconnecting...");
            }
        }
    }
    
    private JsonObject identify() {
        // @formatter:off
        final JsonObject data = JsonObject.builder()
                .value("token", catnip.token())
<<<<<<< HEAD
                .value("compress", true)
=======
>>>>>>> 22c130e7
                .value("guild_subscriptions", ((CatnipImpl) catnip).options().enableGuildSubscriptions())
                .value("large_threshold", catnip.largeThreshold())
                .array("shard")
                .value(id)
                .value(limit)
                .end()
                .object("properties")
                .value("$os", "JVM")
                .value("$browser", "catnip")
                .value("$device", "catnip")
                .end()
                .done();
        // @formatter:on
        if(presence != null) {
            data.put("presence", ((PresenceImpl) presence).asJson());
        }
        return basePayload(GatewayOp.IDENTIFY, data);
    }
    
    private JsonObject resume() {
        // @formatter:off
        return JsonObject.builder()
                .value("token", catnip.token())
<<<<<<< HEAD
                .value("compress", true)
=======
>>>>>>> 22c130e7
                .value("session_id", catnip.sessionManager().session(id))
                .value("seq", catnip.sessionManager().seqnum(id))
                .object("properties")
                .value("$os", "JVM")
                .value("$browser", "catnip")
                .value("$device", "catnip")
                .end()
                .done();
        // @formatter:on
    }
    
    private ShardInfo shardInfo() {
        return new ShardInfo(id, limit);
    }
}<|MERGE_RESOLUTION|>--- conflicted
+++ resolved
@@ -85,7 +85,6 @@
 @SuppressWarnings({"WeakerAccess", "unused"})
 public class CatnipShardImpl implements CatnipShard, Listener {
     public static final int ZLIB_SUFFIX = 0x0000FFFF;
-    private static final Logger LOGGER = LoggerFactory.getLogger(CatnipShardImpl.class);
     
     private final Catnip catnip;
     private final int id;
@@ -95,17 +94,11 @@
     // This is an AtomicLong instead of a volatile long because IntelliJ got
     // A N G E R Y because I guess longs don't get written atomically.
     private final AtomicLong heartbeatTask = new AtomicLong(-1L);
-<<<<<<< HEAD
     private final ByteArrayOutputStream readBuffer = new ByteArrayOutputStream();
     private final Inflater inflater = new Inflater();
-=======
-    private final Buffer readBuffer = Buffer.buffer();
-    private Buffer decompressBuffer = Buffer.buffer();
->>>>>>> 22c130e7
     private final StringBuffer socketInputBuffer = new StringBuffer(); //Using a StringBuffer instead of a StringBuilder due to async-friendly synchronizations.
     private final GatewayTask<JsonObject> sendTask;
     private final GatewayTask<PresenceImpl> presenceTask;
-    private final Inflater inflater = new Inflater();
     private volatile Presence currentPresence;
     private volatile boolean heartbeatAcked = true;
     private volatile long lastHeartbeat = -1; //use System.nanoTime() as that is monotonic
@@ -118,10 +111,6 @@
     private volatile boolean socketOpen;
     private volatile boolean closedByClient;
     private WebSocket socket;
-<<<<<<< HEAD
-=======
-    private int readBufferPosition;
->>>>>>> 22c130e7
     private SingleEmitter<ShardConnectState> message;
     private LifecycleState lifecycleState;
     
@@ -180,17 +169,12 @@
     }
     
     @SuppressWarnings("squid:HiddenFieldCheck")
-<<<<<<< HEAD
-    private void connectSocket(final String url) {
-        catnip.httpClient().newWebSocketBuilder().buildAsync(URI.create(url + "?compress=zlib-stream"), this).thenAcceptAsync(ws -> {
-=======
     private void connectSocket(String url) {
         url += "?v=6&encoding=json";
         if(catnip.compressionMode() != CompressionMode.NONE) {
             url += "&compress=" + catnip.compressionMode().asDiscord();
         }
         catnip.httpClient().newWebSocketBuilder().buildAsync(URI.create(url), this).thenAcceptAsync(ws -> {
->>>>>>> 22c130e7
             lifecycleState = CONNECTED;
             socket = new ReentrantLockWebSocket(ws);
             socketOpen = true;
@@ -209,13 +193,101 @@
         });
     }
     
-<<<<<<< HEAD
-=======
-    private void handleBinaryData(final Buffer binary) {
+    private void handleSocketData(JsonObject payload) {
+        for(final Extension extension : catnip.extensionManager().extensions()) {
+            for(final CatnipHook hook : extension.hooks()) {
+                payload = hook.rawGatewayReceiveHook(payload);
+            }
+        }
+        
+        final GatewayOp op = GatewayOp.byId(payload.getInt("op"));
+        switch(op) {
+            case HELLO: {
+                handleHello(payload);
+                break;
+            }
+            case DISPATCH: {
+                handleDispatch(payload);
+                break;
+            }
+            case HEARTBEAT: {
+                handleHeartbeat();
+                break;
+            }
+            case HEARTBEAT_ACK: {
+                handleHeartbeatAck();
+                break;
+            }
+            case INVALID_SESSION: {
+                handleInvalidSession(payload);
+                break;
+            }
+            case RECONNECT: {
+                handleReconnectRequest();
+                break;
+            }
+            default: {
+                break;
+            }
+        }
+    }
+    
+    // Unsure if we need special impl.
+    // @Override public void onOpen(final WebSocket webSocket) {}
+    
+    @Override
+    public CompletionStage<?> onText(final WebSocket webSocket, final CharSequence data, final boolean last) {
         if(socket == null) {
-            return;
-        }
-        final boolean isEnd = binary.getInt(binary.length() - 4) == ZLIB_SUFFIX;
+            // Socket is too quick!
+            socket = new ReentrantLockWebSocket(webSocket);
+            socketOpen = true;
+        }
+        if(last) {
+            try {
+                final var payload = socketInputBuffer.length() > 0 ? socketInputBuffer.append(data).toString() : data.toString();
+                handleSocketData(JsonParser.object().from(payload));
+            } catch(final JsonParserException e) {
+                catnip.logAdapter().error("Shard {}/{}: Error parsing payload", id, limit, e);
+                stateReply(ShardConnectState.FAILED);
+            } finally {
+                socketInputBuffer.setLength(0);
+            }
+        } else {
+            socketInputBuffer.append(data);
+        }
+        socket.request(1L);
+        return null;
+    }
+    
+    @Override
+    public CompletionStage<?> onBinary(final WebSocket webSocket, final ByteBuffer data, final boolean last) {
+        if(socket == null) {
+            // Socket is too quick!
+            socket = new ReentrantLockWebSocket(webSocket);
+            socketOpen = true;
+        }
+        final boolean isEnd = data.getInt(data.remaining() - 4) == ZLIB_SUFFIX;
+        readBuffer.write(data.array(), data.position() + data.arrayOffset(), data.remaining());
+        if(isEnd) {
+            final ByteArrayOutputStream buffer = new ByteArrayOutputStream();
+            try(final InflaterOutputStream decompressor = new InflaterOutputStream(buffer, inflater)) {
+                readBuffer.writeTo(decompressor);
+                readBuffer.reset();
+                handleSocketData(JsonParser.object().from(buffer.toString(StandardCharsets.UTF_8)));
+            } catch(final IOException e) {
+                catnip.logAdapter().error("Shard {}/{}: Error decompressing payload", id, limit, e);
+                stateReply(ShardConnectState.FAILED);
+            } catch(final JsonParserException e) {
+                catnip.logAdapter().error("Shard {}/{}: Error parsing payload", id, limit, e);
+                stateReply(ShardConnectState.FAILED);
+            }
+        }
+        socket.request(1L);
+        return null;
+    }
+    
+    /*
+           final boolean isEnd = binary.getInt(binary.length() - 4) == ZLIB_SUFFIX;
         if(!isEnd || readBufferPosition > 0) {
             final int position = readBufferPosition;
             readBuffer.setBuffer(position, binary);
@@ -225,7 +297,6 @@
             final Buffer decompressed = decompressBuffer;
             final Buffer dataToDecompress = readBufferPosition > 0 ? readBuffer : binary;
             try(final InflaterOutputStream ios = new InflaterOutputStream(new BufferOutputStream(decompressed, 0), inflater)) {
-                // TODO: ??? How to handle this non-final warning?
                 synchronized(decompressBuffer) {
                     final int length = Math.max(readBufferPosition, binary.length());
                     int r = 0;
@@ -253,113 +324,7 @@
                 readBufferPosition = 0;
             }
         }
-    }
-    
->>>>>>> 22c130e7
-    private void handleSocketData(JsonObject payload) {
-        for(final Extension extension : catnip.extensionManager().extensions()) {
-            for(final CatnipHook hook : extension.hooks()) {
-                payload = hook.rawGatewayReceiveHook(payload);
-            }
-        }
-        
-        final GatewayOp op = GatewayOp.byId(payload.getInt("op"));
-        switch(op) {
-            case HELLO: {
-                handleHello(payload);
-                break;
-            }
-            case DISPATCH: {
-                handleDispatch(payload);
-                break;
-            }
-            case HEARTBEAT: {
-                handleHeartbeat();
-                break;
-            }
-            case HEARTBEAT_ACK: {
-                handleHeartbeatAck();
-                break;
-            }
-            case INVALID_SESSION: {
-                handleInvalidSession(payload);
-                break;
-            }
-            case RECONNECT: {
-                handleReconnectRequest();
-                break;
-            }
-            default: {
-                break;
-            }
-        }
-    }
-    
-    // Unsure if we need special impl.
-    // @Override public void onOpen(final WebSocket webSocket) {}
-    
-    @Override
-    public CompletionStage<?> onText(final WebSocket webSocket, final CharSequence data, final boolean last) {
-        if(socket == null) {
-            // Socket is too quick!
-            socket = new ReentrantLockWebSocket(webSocket);
-            socketOpen = true;
-        }
-        if(last) {
-            try {
-                final var payload = socketInputBuffer.length() > 0 ? socketInputBuffer.append(data).toString() : data.toString();
-                handleSocketData(JsonParser.object().from(payload));
-            } catch(final JsonParserException e) {
-                catnip.logAdapter().error("Shard {}/{}: Error parsing payload", id, limit, e);
-                stateReply(ShardConnectState.FAILED);
-            } finally {
-                socketInputBuffer.setLength(0);
-            }
-        } else {
-            socketInputBuffer.append(data);
-        }
-        socket.request(1L);
-        return null;
-    }
-    
-    @Override
-    public CompletionStage<?> onBinary(final WebSocket webSocket, final ByteBuffer data, final boolean last) {
-        if(socket == null) {
-            // Socket is too quick!
-            socket = new ReentrantLockWebSocket(webSocket);
-            socketOpen = true;
-        }
-<<<<<<< HEAD
-    
-        final boolean isEnd = data.getInt(data.remaining() - 4) == ZLIB_SUFFIX;
-        LOGGER.debug("Received a buffer {} of {} bytes, isEnd={}, last={}", data.order(), data.remaining(), isEnd, last);
-        readBuffer.write(data.array(), data.position(), data.remaining());
-        if(isEnd) {
-            final ByteArrayOutputStream buffer = new ByteArrayOutputStream();
-            try(final InflaterOutputStream decompressor = new InflaterOutputStream(buffer, inflater)) {
-                readBuffer.writeTo(decompressor);
-                readBuffer.reset();
-                handleSocketData(JsonParser.object().from(buffer.toString(StandardCharsets.UTF_8)));
-            } catch(final IOException e) {
-                catnip.logAdapter().error("Shard {}/{}: Error decompressing payload", id, limit, e);
-                stateReply(ShardConnectState.FAILED);
-            } catch(final JsonParserException e) {
-                catnip.logAdapter().error("Shard {}/{}: Error parsing payload", id, limit, e);
-                stateReply(ShardConnectState.FAILED);
-            }
-        }
-=======
-        // This may need revising, due to the tendency of the socket splitting
-        // frames. Although, the method does have a built in handler, so
-        // :shrug:
-        data.position(0);
-        final byte[] array = new byte[data.remaining()];
-        data.get(array);
-        handleBinaryData(Buffer.buffer(array));
->>>>>>> 22c130e7
-        socket.request(1L);
-        return null;
-    }
+     */
     
     @Override
     public void onError(final WebSocket webSocket, final Throwable error) {
@@ -642,20 +607,16 @@
         // @formatter:off
         final JsonObject data = JsonObject.builder()
                 .value("token", catnip.token())
-<<<<<<< HEAD
-                .value("compress", true)
-=======
->>>>>>> 22c130e7
                 .value("guild_subscriptions", ((CatnipImpl) catnip).options().enableGuildSubscriptions())
                 .value("large_threshold", catnip.largeThreshold())
                 .array("shard")
-                .value(id)
-                .value(limit)
+                    .value(id)
+                    .value(limit)
                 .end()
                 .object("properties")
-                .value("$os", "JVM")
-                .value("$browser", "catnip")
-                .value("$device", "catnip")
+                    .value("$os", "JVM")
+                    .value("$browser", "catnip")
+                    .value("$device", "catnip")
                 .end()
                 .done();
         // @formatter:on
@@ -669,16 +630,12 @@
         // @formatter:off
         return JsonObject.builder()
                 .value("token", catnip.token())
-<<<<<<< HEAD
-                .value("compress", true)
-=======
->>>>>>> 22c130e7
                 .value("session_id", catnip.sessionManager().session(id))
                 .value("seq", catnip.sessionManager().seqnum(id))
                 .object("properties")
-                .value("$os", "JVM")
-                .value("$browser", "catnip")
-                .value("$device", "catnip")
+                    .value("$os", "JVM")
+                    .value("$browser", "catnip")
+                    .value("$device", "catnip")
                 .end()
                 .done();
         // @formatter:on
