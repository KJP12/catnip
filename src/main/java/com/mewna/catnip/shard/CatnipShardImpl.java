--- conflicted
+++ resolved
@@ -372,15 +372,7 @@
                 }
             }
         }
-<<<<<<< HEAD
         stateReply(FAILED);
-=======
-        if(socketOpen) {
-            addToConnectQueue();
-        } else {
-            stateReply(FAILED);
-        }
->>>>>>> 802d0027
         return null;
     }
     
