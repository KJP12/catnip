--- conflicted
+++ resolved
@@ -196,12 +196,7 @@
         if(socket != null) {
             closedByClient = true;
             if(socketOpen) {
-<<<<<<< HEAD
                 socket.sendClose(4000, "Shutdown");
-=======
-                socketOpen = false;
-                socket.close((short) 4000);
->>>>>>> 825aa63f
             }
         }
         heartbeatAcked = true;
@@ -508,16 +503,7 @@
                     // Zombie
                     catnip.logAdapter().warn("Shard {}/{}: Heartbeat zombie, queueing reconnect!", id, limit);
                     closedByClient = true;
-<<<<<<< HEAD
                     socket.sendClose(4000, "Heartbeat zombie");
-=======
-                    socketOpen = false;
-                    try {
-                        socket.close();
-                    } catch(final IllegalStateException e) {
-                        // we need to just ignore the exception, vert.x is really retarded
-                    }
->>>>>>> 825aa63f
                     return;
                 }
                 catnip.eventBus().publish(websocketSend, basePayload(GatewayOp.HEARTBEAT, catnip.sessionManager().seqnum(id)));
@@ -620,12 +606,7 @@
         stateReply(ShardConnectState.INVALID);
         
         if(socket != null && socketOpen) {
-<<<<<<< HEAD
             socket.sendClose(1000, "Reconnecting...");
-=======
-            socketOpen = false;
-            socket.close();
->>>>>>> 825aa63f
         }
     }
     
@@ -634,12 +615,7 @@
         if(socket != null) {
             closedByClient = true;
             if(socketOpen) {
-<<<<<<< HEAD
                 socket.sendClose(1000, "Reconnecting...");
-=======
-                socketOpen = false;
-                socket.close();
->>>>>>> 825aa63f
             }
         }
     }
