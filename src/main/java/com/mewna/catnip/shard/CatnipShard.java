/*
 * Copyright (c) 2018 amy, All rights reserved.
 *
 * Redistribution and use in source and binary forms, with or without
 * modification, are permitted provided that the following conditions are met:
 *
 * 1. Redistributions of source code must retain the above copyright notice, this
 *    list of conditions and the following disclaimer.
 * 2. Redistributions in binary form must reproduce the above copyright notice,
 *    this list of conditions and the following disclaimer in the
 *    documentation and/or other materials provided with the distribution.
 * 3. Neither the name of the copyright holder nor the names of its contributors
 *    may be used to endorse or promote products derived from this software without
 *    specific prior written permission.
 *
 * THIS SOFTWARE IS PROVIDED BY THE COPYRIGHT HOLDERS AND CONTRIBUTORS "AS IS" AND
 * ANY EXPRESS OR IMPLIED WARRANTIES, INCLUDING, BUT NOT LIMITED TO, THE IMPLIED
 * WARRANTIES OF MERCHANTABILITY AND FITNESS FOR A PARTICULAR PURPOSE ARE
 * DISCLAIMED. IN NO EVENT SHALL THE COPYRIGHT HOLDER OR CONTRIBUTORS BE LIABLE
 * FOR ANY DIRECT, INDIRECT, INCIDENTAL, SPECIAL, EXEMPLARY, OR CONSEQUENTIAL
 * DAMAGES (INCLUDING, BUT NOT LIMITED TO, PROCUREMENT OF SUBSTITUTE GOODS OR
 * SERVICES; LOSS OF USE, DATA, OR PROFITS; OR BUSINESS INTERRUPTION) HOWEVER
 * CAUSED AND ON ANY THEORY OF LIABILITY, WHETHER IN CONTRACT, STRICT LIABILITY,
 * OR TORT (INCLUDING NEGLIGENCE OR OTHERWISE) ARISING IN ANY WAY OUT OF THE USE
 * OF THIS SOFTWARE, EVEN IF ADVISED OF THE POSSIBILITY OF SUCH DAMAGE.
 */

package com.mewna.catnip.shard;

import com.mewna.catnip.Catnip;
import com.mewna.catnip.entity.impl.PresenceImpl;
import com.mewna.catnip.entity.misc.GatewayInfo;
import com.mewna.catnip.entity.user.Presence;
import com.mewna.catnip.extension.Extension;
import com.mewna.catnip.extension.hook.CatnipHook;
import com.mewna.catnip.shard.LifecycleEvent.Raw;
import com.mewna.catnip.shard.manager.AbstractShardManager;
import com.mewna.catnip.shard.manager.DefaultShardManager;
import com.mewna.catnip.util.BufferOutputStream;
import com.mewna.catnip.util.JsonUtil;
import com.mewna.catnip.util.task.GatewayTask;
import io.vertx.core.AbstractVerticle;
import io.vertx.core.buffer.Buffer;
import io.vertx.core.eventbus.EventBus;
import io.vertx.core.eventbus.Message;
import io.vertx.core.eventbus.MessageConsumer;
import io.vertx.core.json.JsonArray;
import io.vertx.core.json.JsonObject;

import javax.annotation.Nonnegative;
import javax.annotation.Nonnull;
import javax.annotation.Nullable;
import java.io.IOException;
import java.net.URI;
import java.net.http.HttpClient;
import java.net.http.WebSocket;
import java.net.http.WebSocket.Listener;
import java.nio.ByteBuffer;
import java.util.Collection;
import java.util.Collections;
import java.util.HashSet;
import java.util.List;
import java.util.concurrent.CompletionStage;
import java.util.concurrent.TimeUnit;
import java.util.concurrent.atomic.AtomicLong;
import java.util.zip.Inflater;
import java.util.zip.InflaterOutputStream;

import static com.mewna.catnip.shard.LifecycleState.*;
import static com.mewna.catnip.shard.ShardAddress.*;

/**
 * A catnip shard encapsulates a single websocket connection to Discord's
 * real-time gateway. Shards are implemented as vert.x verticles and should be
 * un/deployed as such; see {@link DefaultShardManager} and
 * {@link AbstractShardManager} for more.
 * <p/>
 * Shards are controlled by sending messages over the vert.x event bus; it is
 * NOT recommended that you store a reference to a shard verticle anywhere. To
 * send a message to a shard:
 * <ol>
 * <li>Get the shard's control address with {@code ShardAddress.computeAddress(ShardAddress.CONTROL, id)}.</li>
 * <li>Send a {@link ShardControlMessage} to it.</li>
 * </ol>
 *
 * @author amy
 * @since 8/31/18.
 */
@SuppressWarnings({"WeakerAccess", "unused"})
public class CatnipShard extends AbstractVerticle implements Listener {
    public static final int ZLIB_SUFFIX = 0x0000FFFF;
    public static final int LARGE_THRESHOLD = 250;
    
    private final Catnip catnip;
    private final int id;
    private final int limit;
    private final Presence presence;
    
    private final HttpClient client;
    
    private final Collection<MessageConsumer> consumers = new HashSet<>();
    
    // This is an AtomicLong instead of a volatile long because IntelliJ got
    // A N G E R Y because I guess longs don't get written atomically.
    private final AtomicLong heartbeatTask = new AtomicLong(-1L);
    private final Buffer readBuffer = Buffer.buffer();
    private final Buffer decompressBuffer = Buffer.buffer();
    private final byte[] decompress = new byte[1024];
    // aka memory golfing
    private final String control;
    private final String websocketQueue;
    private final String websocketSend;
    private final String presenceUpdateRequest;
    private final String voiceStateUpdateQueue;
    private final GatewayTask<JsonObject> sendTask;
    private final GatewayTask<PresenceImpl> presenceTask;
    private volatile Presence currentPresence;
    private volatile boolean heartbeatAcked = true;
    private volatile long lastHeartbeat = -1; //use System.nanoTime() as that is monotonic
    private volatile long lastHeartbeatLatency = -1;
    private volatile boolean presenceRateLimitRecheckQueued;
    private volatile boolean sendRateLimitRecheckQueued;
    private volatile List<String> trace = Collections.emptyList();
    private volatile boolean connected;
    private volatile boolean socketOpen;
    private volatile boolean closedByClient;
    private WebSocket socket;
    private Inflater inflater;
    private int readBufferPosition;
    private Message<ShardControlMessage> message;
    private LifecycleState lifecycleState;
    
    public CatnipShard(@Nonnull final Catnip catnip, @Nonnegative final int id, @Nonnegative final int limit,
                       @Nullable final Presence presence) {
        this.catnip = catnip;
        this.id = id;
        this.limit = limit;
        this.presence = presence;
    
        client = HttpClient.newHttpClient();
        
        control = computeAddress(CONTROL, id);
        websocketQueue = computeAddress(WEBSOCKET_QUEUE, id);
        websocketSend = computeAddress(WEBSOCKET_SEND, id);
        presenceUpdateRequest = computeAddress(PRESENCE_UPDATE_REQUEST, id);
        voiceStateUpdateQueue = computeAddress(VOICE_STATE_UPDATE_QUEUE, id);
        
        sendTask = GatewayTask.gatewaySendTask(catnip, "catnip:gateway:" + id + ":outgoing-send",
                object -> catnip.eventBus().publish(websocketSend, object));
        presenceTask = GatewayTask.gatewayPresenceTask(catnip, presenceUpdateRequest, update -> {
            catnip.eventBus().publish(websocketSend,
                    basePayload(GatewayOp.STATUS_UPDATE, update.asJson()));
            currentPresence = update;
        });
        lifecycleState = CREATED;
    }
    
    public static JsonObject basePayload(@Nonnull final GatewayOp op) {
        return basePayload(op, (JsonObject) null);
    }
    
    public static JsonObject basePayload(@Nonnull final GatewayOp op, @Nullable final JsonObject payload) {
        return new JsonObject()
                .put("op", op.opcode())
                .put("d", payload);
    }
    
    public static JsonObject basePayload(@Nonnull final GatewayOp op, @Nonnull @Nonnegative final Integer payload) {
        return new JsonObject()
                .put("op", op.opcode())
                .put("d", payload);
    }
    
    @Override
    public void start() {
        final EventBus eventBus = catnip.eventBus();
        Collections.addAll(consumers,
                eventBus.consumer(control, this::handleControlMessage),
                eventBus.consumer(websocketQueue, this::handleSocketQueue),
                eventBus.consumer(websocketSend, this::handleSocketSend),
                eventBus.consumer(presenceUpdateRequest, this::handlePresenceUpdate),
                eventBus.consumer(voiceStateUpdateQueue, this::handleVoiceStateUpdateQueue)
        );
        lifecycleState = DEPLOYED;
    }
    
    @Override
    public void stop() {
        stateReply(ShardConnectState.CANCEL);
        lifecycleState = DISCONNECTED;
        consumers.forEach(MessageConsumer::unregister);
        consumers.clear();
        
        if(socket != null) {
            closedByClient = true;
            if(socketOpen) {
                socket.sendClose(4000, "Shutdown");
            }
            socketOpen = false;
        }
        heartbeatAcked = true;
        
        catnip.vertx().cancelTimer(heartbeatTask.get());
    }
    
    private void handleVoiceStateUpdateQueue(final Message<JsonObject> message) {
        sendTask.offer(basePayload(GatewayOp.VOICE_STATE_UPDATE, message.body()));
        sendTask.run();
    }
    
    private void handlePresenceUpdate(final Message<PresenceImpl> message) {
        final PresenceImpl impl = message.body();
        if(impl == null) {
            message.reply(currentPresence);
            return;
        }
        presenceTask.offer(impl);
        presenceTask.run();
    }
    
    private void handleControlMessage(final Message<ShardControlMessage> msg) {
        final ShardControlMessage body = msg.body();
        switch(body) {
            case TRACE: {
                msg.reply(new JsonArray(trace));
                break;
            }
            case CONNECTED: {
                msg.reply(socket != null && socketOpen);
                break;
            }
            case LIFECYCLE_STATE: {
                msg.reply(lifecycleState);
                break;
            }
            case LATENCY: {
                msg.reply(lastHeartbeatLatency);
                break;
            }
            case CONNECT: {
                if(connected) {
                    msg.fail(1000, "Cannot connect shard twice, redeploy it.");
                    return;
                }
                connected = true;
                message = msg;
                connectSocket();
                break;
            }
            default: {
                catnip.logAdapter().warn("Shard {}/{}: Got unknown control message: {}", id, limit, body.name());
                break;
            }
        }
    }
    
    private void connectSocket() {
        lifecycleState = CONNECTING;
        catnip.eventBus().publish(Raw.CONNECTING, shardInfo());
        
        final GatewayInfo info = catnip.gatewayInfo();
        if(info != null) {
            connectSocket(info.url());
        } else {
            catnip.fetchGatewayInfo().thenAccept(i -> connectSocket(i.url()));
        }
    }
    
    private void stateReply(@Nonnull final ShardConnectState state) {
        if(message != null) {
            message.reply(state);
            message = null;
        }
    }
    
    @SuppressWarnings("squid:HiddenFieldCheck")
    private void connectSocket(final String url) {
<<<<<<< HEAD
        client.newWebSocketBuilder().buildAsync(URI.create(url), this).thenAcceptAsync(ws -> {
            socket = ws;
            socketOpen = true;
            catnip.eventBus().publish(Raw.CONNECTED, shardInfo());
        }).exceptionally(t -> {
            socket = null;
            socketOpen = false;
            catnip.logAdapter().error("Shard {}/{}: Couldn't connect socket:", id, limit, t);
            catnip.eventBus().publish(Raw.CLOSED, shardInfo());
            stateReply(ShardConnectState.FAILED);
            return null;
        });
=======
        client.websocketAbs(url, null, null, null,
                socket -> {
                    lifecycleState = CONNECTED;
                    this.socket = socket;
                    socketOpen = true;
                    
                    catnip.eventBus().publish(Raw.CONNECTED, shardInfo());
                    socket.frameHandler(this::handleSocketFrame)
                            .closeHandler(this::handleSocketClose)
                            .exceptionHandler(t -> {
                                socketOpen = false;
                                catnip.logAdapter().error("Shard {}/{}: Exception in Websocket", id, limit, t);
                                stateReply(ShardConnectState.FAILED);
                            })
                            .endHandler(end -> {
                                socketOpen = false;
                                stateReply(ShardConnectState.FAILED);
                            });
                },
                failure -> {
                    lifecycleState = DISCONNECTED;
                    socket = null;
                    socketOpen = false;
                    catnip.logAdapter().error("Shard {}/{}: Couldn't connect socket:", id, limit, failure);
                    catnip.eventBus().publish(Raw.CLOSED, shardInfo());
                    stateReply(ShardConnectState.FAILED);
                });
>>>>>>> 1290736a
    }
    
    private void handleBinaryData(final Buffer binary) {
        if(socket == null) {
            return;
        }
        final boolean isEnd = binary.getInt(binary.length() - 4) == ZLIB_SUFFIX;
        if(!isEnd || readBufferPosition > 0) {
            final int position = readBufferPosition;
            readBuffer.setBuffer(position, binary);
            readBufferPosition = position + binary.length();
        }
        if(isEnd) {
            final Buffer decompressed = decompressBuffer;
            final Buffer dataToDecompress = readBufferPosition > 0 ? readBuffer : binary;
            try(final InflaterOutputStream ios = new InflaterOutputStream(new BufferOutputStream(decompressed, 0), inflater)) {
                synchronized(decompressBuffer) {
                    final int length = Math.max(readBufferPosition, binary.length());
                    int r = 0;
                    while(r < length) {
                        // How many bytes we can read
                        final int read = Math.min(decompress.length, length - r);
                        dataToDecompress.getBytes(r, r + read, decompress);
                        // Decompress
                        ios.write(decompress, 0, read);
                        r += read;
                    }
                }
                handleSocketData(decompressed.toJsonObject());
            } catch(final IOException e) {
                catnip.logAdapter().error("Shard {}/{}: Error decompressing payload", id, limit, e);
                stateReply(ShardConnectState.FAILED);
            } finally {
                readBufferPosition = 0;
            }
        }
    }
    
<<<<<<< HEAD
=======
    private void handleSocketFrame(final WebSocketFrame frame) {
        try {
            if(frame.isText()) {
                handleSocketData(new JsonObject(frame.textData()));
            }
            if(frame.isBinary()) {
                handleBinaryData(frame.binaryData());
            }
            if(frame.isClose()) {
                handleSocketCloseFrame(frame);
            }
        } catch(final Exception e) {
            catnip.logAdapter().error("Shard {}/{}: Failed to handle socket frame", id, limit, e);
            stateReply(ShardConnectState.FAILED);
        }
    }
    
>>>>>>> 1290736a
    private void handleSocketData(JsonObject payload) {
        for(final Extension extension : catnip.extensionManager().extensions()) {
            for(final CatnipHook hook : extension.hooks()) {
                payload = hook.rawGatewayReceiveHook(payload);
            }
        }
        
        final GatewayOp op = GatewayOp.byId(payload.getInteger("op"));
        // We pass `msg` for consistency (and for the off-chance it's
        // needed), but REALLY you don't wanna do anything with it. It
        // gets passed *entirely* so that we can reply to the shard
        // manager directly.
        switch(op) {
            case HELLO: {
                handleHello(payload);
                break;
            }
            case DISPATCH: {
                handleDispatch(payload);
                break;
            }
            case HEARTBEAT: {
                handleHeartbeat();
                break;
            }
            case HEARTBEAT_ACK: {
                handleHeartbeatAck();
                break;
            }
            case INVALID_SESSION: {
                handleInvalidSession(payload);
                break;
            }
            case RECONNECT: {
                handleReconnectRequest();
                break;
            }
            default: {
                break;
            }
        }
    }
    
    // Unsure if we need special impl.
    // @Override public void onOpen(final WebSocket webSocket) {}
    
    @Override
    public CompletionStage<?> onText(final WebSocket webSocket, final CharSequence data, final boolean last) {
        if(socket == null) {
            //Socket is too quick!
            socket = webSocket;
            socketOpen = true;
        }
        //This assertion should only trip if the same 'CatnipShard' instance is bound to two sockets, which should *never* happen under normal conditions.
        //If this does become an issue, we can add logic to ensure one of the sockets die, and persist the other.
        assert webSocket == socket : id + " expected " + socket + "; got" + webSocket;
        handleSocketData(new JsonObject(data.toString()));
        webSocket.request(1L);
        return null;
    }
    
    @Override
    public CompletionStage<?> onBinary(final WebSocket webSocket, final ByteBuffer data, final boolean last) {
        if(socket == null) {
            //Socket is too quick!
            socket = webSocket;
            socketOpen = true;
        }
        //This assertion should only trip if the same 'CatnipShard' instance is bound to two sockets, which should *never* happen under normal conditions.
        //If this does become an issue, we can add logic to ensure one of the sockets die, and persist the other.
        assert webSocket == socket : id + " expected " + socket + "; got" + webSocket;
        
        handleBinaryData(Buffer.buffer(data.array()));
        webSocket.request(1L);
        return null;
    }
    
    @Override
    public void onError(final WebSocket webSocket, final Throwable error) {
        //This assertion should only trip if the same 'CatnipShard' instance is bound to two sockets, which should *never* happen under normal conditions.
        //If this does become an issue, we can add logic to ensure one of the sockets die, and persist the other.
        assert webSocket == socket : id + " expected " + socket + "; got" + webSocket;
        
        socket = null;
        socketOpen = false;
        catnip.logAdapter().error("Shard {}/{}: Couldn't connect socket:", id, limit, error);
        catnip.eventBus().publish(Raw.CLOSED, shardInfo());
        stateReply(ShardConnectState.FAILED);
    }
    
    //@SuppressWarnings("squid:S1172")
    @Override
    public CompletionStage<?> onClose(final WebSocket webSocket, final int closeCode, final String reason) {
        //This assertion should only trip if the same 'CatnipShard' instance is bound to two sockets, which should *never* happen under normal conditions.
        //If this does become an issue, we can add logic to ensure one of the sockets die, and persist the other.
        assert webSocket == socket : id + " expected " + socket + "; got" + webSocket;
        
        //Since the socket closed, lets cancel the timer.
        final boolean cancel = vertx.cancelTimer(heartbeatTask.get());
        catnip.logAdapter().debug("Canceled timer task from socket close: {}", cancel);
        catnip.eventBus().publish(Raw.DISCONNECTED, shardInfo());
        catnip.logAdapter().warn("Shard {}/{}: Socket closing! {} - {}", id, limit, closeCode, reason);
        try {
            socket = null;
            socketOpen = false;
            closedByClient = false;
            catnip.eventBus().publish(Raw.CLOSED, shardInfo());
        } catch(final Exception e) {
            catnip.logAdapter().error("Shard {}/{}: Failure closing socket:", id, limit, e);
        }
        
        if(closeCode == GatewayCloseCode.INVALID_SEQ.code() || closeCode == GatewayCloseCode.SESSION_TIMEOUT.code()) {
            // These two close codes invalidate your session (and afaik do not send an OP9).
            catnip.sessionManager().clearSeqnum(id);
            catnip.sessionManager().clearSession(id);
        }
        if(closedByClient) {
            catnip.logAdapter().info("Shard {}/{}: We closed the websocket with code {}", id, limit, closeCode);
            return;
        } else {
            if(closeCode >= 4000) {
                /*final GatewayCloseCode code = GatewayCloseCode.byId(closeCode);
                if(code != null) {
                    catnip.logAdapter().warn("Shard {}/{}: gateway websocket closed with code {}: {}: {}",
                            id, limit, closeCode, code.name(), code.message());
                } else */
                {
                    catnip.logAdapter().warn("Shard {}/{}: gateway websocket closing with code {}: {}",
                            id, limit, closeCode, reason);
                }
            } else {
                catnip.logAdapter().warn("Shard {}/{}: gateway websocket closing with code {}: {}",
                        id, limit, closeCode, reason);
            }
        }
<<<<<<< HEAD
        webSocket.request(1L);
        return null;
=======
        stateReply(ShardConnectState.FAILED);
    }
    
    @SuppressWarnings("squid:S1172")
    private void handleSocketClose(final Void ignored) {
        final boolean cancel = vertx.cancelTimer(heartbeatTask.get());
        catnip.logAdapter().debug("Canceled timer task from socket close: {}", cancel);
        catnip.eventBus().publish(Raw.DISCONNECTED, shardInfo());
        catnip.logAdapter().warn("Shard {}/{}: Socket closing!", id, limit);
        try {
            socket = null;
            socketOpen = false;
            closedByClient = false;
            catnip.eventBus().publish(Raw.CLOSED, shardInfo());
        } catch(final Exception e) {
            catnip.logAdapter().error("Shard {}/{}: Failure closing socket:", id, limit, e);
            stateReply(ShardConnectState.FAILED);
        }
>>>>>>> 1290736a
    }
    
    private void handleSocketQueue(final Message<JsonObject> msg) {
        sendTask.offer(msg.body());
    }
    
    private void handleSocketSend(final Message<JsonObject> msg) {
        if(socket != null && socketOpen) {
            JsonObject payload = msg.body();
            for(final Extension extension : catnip.extensionManager().extensions()) {
                for(final CatnipHook hook : extension.hooks()) {
                    payload = hook.rawGatewaySendHook(payload);
                }
            }
            socket.sendText(payload.encode(), true);
        }
    }
    
    private void handleHello(final JsonObject event) {
        final JsonObject payload = event.getJsonObject("d");
        trace = JsonUtil.toStringList(payload.getJsonArray("_trace"));
        
        final long taskId = catnip.vertx().setPeriodic(payload.getInteger("heartbeat_interval"), timerId -> {
            if(socket != null && socketOpen) {
                if(!heartbeatAcked) {
                    // Zombie
                    catnip.logAdapter().warn("Shard {}/{}: Heartbeat zombie, queueing reconnect!", id, limit);
                    closedByClient = true;
                    socket.sendClose(4000, "Heartbeat zombie");
                    return;
                }
                catnip.eventBus().publish(websocketSend, basePayload(GatewayOp.HEARTBEAT, catnip.sessionManager().seqnum(id)));
                lastHeartbeat = System.nanoTime();
                heartbeatAcked = false;
            } else {
                final boolean cancel = catnip.vertx().cancelTimer(heartbeatTask.get());
                catnip.logAdapter().debug("Canceled timer task inside of itself: {}", cancel);
            }
        });
        heartbeatTask.set(taskId);
        
        // Check if we can RESUME instead
        if(catnip.sessionManager().session(id) != null && catnip.sessionManager().seqnum(id) > 0) {
            lifecycleState = RESUMING;
            catnip.eventBus().publish(websocketSend, resume());
        } else {
            lifecycleState = IDENTIFYING;
            catnip.eventBus().publish(websocketSend, identify());
        }
    }
    
    private void handleDispatch(final JsonObject event) {
        // Should be safe to ignore
        if(event.getValue("d") instanceof JsonArray) {
            return;
        }
        final JsonObject data = event.getJsonObject("d");
        final String type = event.getString("t");
        
        // Update trace and seqnum as needed
        if(data.getJsonArray("_trace", null) != null) {
            trace = JsonUtil.toStringList(data.getJsonArray("_trace"));
        } else {
            trace = Collections.emptyList();
        }
        
        if(event.getValue("s", null) != null) {
            catnip.sessionManager().seqnum(id, event.getInteger("s"));
        }
        
        switch(type) {
            case "READY": {
                lifecycleState = LOGGED_IN;
                catnip.sessionManager().session(id, data.getString("session_id"));
                // Reply after IDENTIFY ratelimit
                catnip.eventBus().publish(Raw.IDENTIFIED, shardInfo());
                stateReply(ShardConnectState.READY);
                break;
            }
            case "RESUMED": {
                lifecycleState = LOGGED_IN;
                // RESUME is fine, just reply immediately
                catnip.eventBus().publish(Raw.RESUMED, shardInfo());
                stateReply(ShardConnectState.RESUMED);
                break;
            }
            default: {
                break;
            }
        }
        
        // This allows a buffer to know WHERE an event is coming from, so that
        // it can be accurate in the case of ex. buffering events until a shard
        // has finished booting.
        event.put("shard", new JsonObject().put("id", id).put("limit", limit));
        catnip.eventBuffer().buffer(event);
    }
    
    private void handleHeartbeat() {
        catnip.eventBus().publish(websocketSend, basePayload(GatewayOp.HEARTBEAT, catnip.sessionManager().seqnum(id)));
    }
    
    private void handleHeartbeatAck() {
        heartbeatAcked = true;
        lastHeartbeatLatency = TimeUnit.NANOSECONDS.toMillis(System.nanoTime() - lastHeartbeat);
    }
    
    private void handleInvalidSession(final JsonObject event) {
        if(!event.getBoolean("d")) {
            catnip.logAdapter().info("Session invalidated (OP 9), clearing shard data and reconnecting");
            
            catnip.cacheWorker().invalidateShard(id);
            catnip.sessionManager().clearSession(id);
            catnip.sessionManager().clearSeqnum(id);
            
            closedByClient = true;
        }
    
        stateReply(ShardConnectState.INVALID);
        
        if(socket != null && socketOpen) {
            socket.sendClose(1000, "Reconnecting...");
        }
    }
    
    private void handleReconnectRequest() {
        // Just immediately disconnect
        if(socket != null) {
            closedByClient = true;
            if(socketOpen) {
                socket.sendClose(1000, "Reconnecting...");
            }
        }
    }
    
    private JsonObject identify() {
        final JsonObject data = new JsonObject()
                .put("token", catnip.token())
                .put("compress", false)
                .put("large_threshold", LARGE_THRESHOLD)
                .put("shard", new JsonArray().add(id).add(limit))
                .put("properties", new JsonObject()
                        .put("$os", "JVM")
                        .put("$browser", "catnip")
                        .put("$device", "catnip")
                );
        if(presence != null) {
            data.put("presence", ((PresenceImpl) presence).asJson());
        }
        return basePayload(GatewayOp.IDENTIFY, data);
    }
    
    private JsonObject resume() {
        return basePayload(GatewayOp.RESUME, new JsonObject()
                .put("token", catnip.token())
                .put("compress", false)
                .put("session_id", catnip.sessionManager().session(id))
                .put("seq", catnip.sessionManager().seqnum(id))
                .put("properties", new JsonObject()
                        .put("$os", "JVM")
                        .put("$browser", "catnip")
                        .put("$device", "catnip")
                )
        );
    }
    
    private ShardInfo shardInfo() {
        return new ShardInfo(id, limit);
    }
}<|MERGE_RESOLUTION|>--- conflicted
+++ resolved
@@ -275,12 +275,13 @@
     
     @SuppressWarnings("squid:HiddenFieldCheck")
     private void connectSocket(final String url) {
-<<<<<<< HEAD
         client.newWebSocketBuilder().buildAsync(URI.create(url), this).thenAcceptAsync(ws -> {
+            lifecycleState = CONNECTED;
             socket = ws;
             socketOpen = true;
             catnip.eventBus().publish(Raw.CONNECTED, shardInfo());
         }).exceptionally(t -> {
+            lifecycleState = DISCONNECTED;
             socket = null;
             socketOpen = false;
             catnip.logAdapter().error("Shard {}/{}: Couldn't connect socket:", id, limit, t);
@@ -288,35 +289,6 @@
             stateReply(ShardConnectState.FAILED);
             return null;
         });
-=======
-        client.websocketAbs(url, null, null, null,
-                socket -> {
-                    lifecycleState = CONNECTED;
-                    this.socket = socket;
-                    socketOpen = true;
-                    
-                    catnip.eventBus().publish(Raw.CONNECTED, shardInfo());
-                    socket.frameHandler(this::handleSocketFrame)
-                            .closeHandler(this::handleSocketClose)
-                            .exceptionHandler(t -> {
-                                socketOpen = false;
-                                catnip.logAdapter().error("Shard {}/{}: Exception in Websocket", id, limit, t);
-                                stateReply(ShardConnectState.FAILED);
-                            })
-                            .endHandler(end -> {
-                                socketOpen = false;
-                                stateReply(ShardConnectState.FAILED);
-                            });
-                },
-                failure -> {
-                    lifecycleState = DISCONNECTED;
-                    socket = null;
-                    socketOpen = false;
-                    catnip.logAdapter().error("Shard {}/{}: Couldn't connect socket:", id, limit, failure);
-                    catnip.eventBus().publish(Raw.CLOSED, shardInfo());
-                    stateReply(ShardConnectState.FAILED);
-                });
->>>>>>> 1290736a
     }
     
     private void handleBinaryData(final Buffer binary) {
@@ -355,26 +327,6 @@
         }
     }
     
-<<<<<<< HEAD
-=======
-    private void handleSocketFrame(final WebSocketFrame frame) {
-        try {
-            if(frame.isText()) {
-                handleSocketData(new JsonObject(frame.textData()));
-            }
-            if(frame.isBinary()) {
-                handleBinaryData(frame.binaryData());
-            }
-            if(frame.isClose()) {
-                handleSocketCloseFrame(frame);
-            }
-        } catch(final Exception e) {
-            catnip.logAdapter().error("Shard {}/{}: Failed to handle socket frame", id, limit, e);
-            stateReply(ShardConnectState.FAILED);
-        }
-    }
-    
->>>>>>> 1290736a
     private void handleSocketData(JsonObject payload) {
         for(final Extension extension : catnip.extensionManager().extensions()) {
             for(final CatnipHook hook : extension.hooks()) {
@@ -484,6 +436,7 @@
             catnip.eventBus().publish(Raw.CLOSED, shardInfo());
         } catch(final Exception e) {
             catnip.logAdapter().error("Shard {}/{}: Failure closing socket:", id, limit, e);
+            stateReply(ShardConnectState.FAILED);
         }
         
         if(closeCode == GatewayCloseCode.INVALID_SEQ.code() || closeCode == GatewayCloseCode.SESSION_TIMEOUT.code()) {
@@ -493,15 +446,13 @@
         }
         if(closedByClient) {
             catnip.logAdapter().info("Shard {}/{}: We closed the websocket with code {}", id, limit, closeCode);
-            return;
         } else {
             if(closeCode >= 4000) {
-                /*final GatewayCloseCode code = GatewayCloseCode.byId(closeCode);
+                final GatewayCloseCode code = GatewayCloseCode.byId(closeCode);
                 if(code != null) {
                     catnip.logAdapter().warn("Shard {}/{}: gateway websocket closed with code {}: {}: {}",
                             id, limit, closeCode, code.name(), code.message());
-                } else */
-                {
+                } else {
                     catnip.logAdapter().warn("Shard {}/{}: gateway websocket closing with code {}: {}",
                             id, limit, closeCode, reason);
                 }
@@ -510,29 +461,8 @@
                         id, limit, closeCode, reason);
             }
         }
-<<<<<<< HEAD
         webSocket.request(1L);
         return null;
-=======
-        stateReply(ShardConnectState.FAILED);
-    }
-    
-    @SuppressWarnings("squid:S1172")
-    private void handleSocketClose(final Void ignored) {
-        final boolean cancel = vertx.cancelTimer(heartbeatTask.get());
-        catnip.logAdapter().debug("Canceled timer task from socket close: {}", cancel);
-        catnip.eventBus().publish(Raw.DISCONNECTED, shardInfo());
-        catnip.logAdapter().warn("Shard {}/{}: Socket closing!", id, limit);
-        try {
-            socket = null;
-            socketOpen = false;
-            closedByClient = false;
-            catnip.eventBus().publish(Raw.CLOSED, shardInfo());
-        } catch(final Exception e) {
-            catnip.logAdapter().error("Shard {}/{}: Failure closing socket:", id, limit, e);
-            stateReply(ShardConnectState.FAILED);
-        }
->>>>>>> 1290736a
     }
     
     private void handleSocketQueue(final Message<JsonObject> msg) {
